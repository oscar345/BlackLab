<project xmlns="http://maven.apache.org/POM/4.0.0"
    xmlns:xsi="http://www.w3.org/2001/XMLSchema-instance"
    xsi:schemaLocation="http://maven.apache.org/POM/4.0.0 http://maven.apache.org/maven-v4_0_0.xsd">
    <modelVersion>4.0.0</modelVersion>

    <parent>
        <groupId>nl.inl.blacklab</groupId>
        <artifactId>blacklab-all</artifactId>
<<<<<<< HEAD
        <version>1.7.3</version>
=======
        <version>2.0.0</version>
>>>>>>> 3d9435d1
    </parent>
    <artifactId>blacklab</artifactId>
    <packaging>jar</packaging>

    <name>BlackLab</name>
    <description>
        BlackLab is a corpus retrieval engine written in Java, built on top of Apache Lucene.
        It allows fast, complex searches with accurate hit highlighting on large, tagged and annotated,
        bodies of text. It was developed at the Institute of Dutch Lexicology (INL) to provide a fast 
        and feature-rich search interface on our historical and contemporary text corpora.
    </description>

    <!-- Where releases are deployed (OSSRH, for publishing to Maven Central) -->
    <distributionManagement>
        <snapshotRepository>
            <id>ossrh</id>
            <url>https://oss.sonatype.org/content/repositories/snapshots</url>
        </snapshotRepository>
        <repository>
            <id>ossrh</id>
            <url>https://oss.sonatype.org/service/local/staging/deploy/maven2/</url>
        </repository>
    </distributionManagement>

    <build>

        <pluginManagement>
            <plugins>
                <!--This plugin's configuration is used to store Eclipse 
                    m2e settings only. It has no influence on the Maven build itself.
                <plugin>
                    <groupId>org.eclipse.m2e</groupId>
                    <artifactId>lifecycle-mapping</artifactId>
                    <version>1.0.0</version>
                    <configuration>
                        <lifecycleMappingMetadata>
                            <pluginExecutions>
                                <pluginExecution>
                                    <pluginExecutionFilter>
                                        <groupId>org.codehaus.mojo</groupId>
                                        <artifactId>javacc-maven-plugin</artifactId>
                                        <versionRange>[2.6,)</versionRange>
                                        <goals>
                                            <goal>javacc</goal>
                                        </goals>
                                    </pluginExecutionFilter>
                                    <action>
                                        <ignore></ignore>
                                    </action>
                                </pluginExecution>
                            </pluginExecutions>
                        </lifecycleMappingMetadata>
                    </configuration>
                </plugin> -->

            </plugins>

        </pluginManagement>

        <plugins>

            <!-- Copies dependencies to target/lib, so we can run programs 
                from blacklab.jar -->
            <plugin>
                <groupId>org.apache.maven.plugins</groupId>
                <artifactId>maven-dependency-plugin</artifactId>
                <executions>
                    <execution>
                        <id>copy-dependencies</id>
                        <phase>prepare-package</phase>
                        <goals>
                            <goal>copy-dependencies</goal>
                        </goals>
                        <configuration>
                            <outputDirectory>${project.build.directory}/lib</outputDirectory>
                            <overWriteReleases>false</overWriteReleases>
                            <overWriteSnapshots>false</overWriteSnapshots>
                            <overWriteIfNewer>true</overWriteIfNewer>
                        </configuration>
                    </execution>
                </executions>
            </plugin>

            <!-- Creates the JAR and the included manifest file -->
            <plugin>
                <groupId>org.apache.maven.plugins</groupId>
                <artifactId>maven-jar-plugin</artifactId>
                <version>2.6</version>
                <configuration>
                    <useDefaultManifestFile>true</useDefaultManifestFile>
                    <archive>
                        <manifest>
                            <addDefaultImplementationEntries>true</addDefaultImplementationEntries>
                            <addDefaultSpecificationEntries>true</addDefaultSpecificationEntries>
                            <addClasspath>true</addClasspath>
                            <classpathPrefix>lib/</classpathPrefix>
                        </manifest>
                        <manifestEntries>
                            <Build-Time>${buildNumber}</Build-Time>
                        </manifestEntries>
                    </archive>
                </configuration>
            </plugin>

            <!-- JavaCC plugin for generating query parsers from .jj definition 
                files
            <plugin>
                <groupId>org.codehaus.mojo</groupId>
                <artifactId>javacc-maven-plugin</artifactId>
                <version>2.6</version>
                <executions>
                    <execution>
                        <goals>
                            <goal>javacc</goal>
                        </goals>
                        <configuration>
                            <sourceDirectory>src/main/javacc</sourceDirectory>
                            <outputDirectory>src/main/java</outputDirectory>
                        </configuration>
                    </execution>
                </executions>
                <dependencies>
                    <dependency>
                        <groupId>net.java.dev.javacc</groupId>
                        <artifactId>javacc</artifactId>
                        <version>6.1.2</version>
                    </dependency>
                </dependencies>
            </plugin> -->

            <!-- Creates a release version -->
            <plugin>
                <groupId>org.apache.maven.plugins</groupId>
                <artifactId>maven-release-plugin</artifactId>
                <version>2.5.3</version>
                <configuration>
                    <tagNameFormat>v@{project.version}</tagNameFormat>
                    <autoVersionSubmodules>true</autoVersionSubmodules>
                    <useReleaseProfile>false</useReleaseProfile>
                    <releaseProfiles>release</releaseProfiles>
                    <goals>deploy</goals>
                </configuration>
            </plugin>

            <!-- Deploy a release to the OSSRH Nexus Repository Manager (for 
                deploying to Maven Central) -->
            <plugin>
                <groupId>org.sonatype.plugins</groupId>
                <artifactId>nexus-staging-maven-plugin</artifactId>
                <version>1.6.3</version>
                <extensions>true</extensions>
                <configuration>
                    <serverId>ossrh</serverId>
                    <nexusUrl>https://oss.sonatype.org/</nexusUrl>
                    <autoReleaseAfterClose>false</autoReleaseAfterClose>
                </configuration>
            </plugin>

            <!-- Project info -->
            <plugin>
                <groupId>org.apache.maven.plugins</groupId>
                <artifactId>maven-project-info-reports-plugin</artifactId>
                <version>3.0.0</version>
            </plugin>

            <!-- Test code coverage -->
            <plugin>
                <groupId>org.jacoco</groupId>
                <artifactId>jacoco-maven-plugin</artifactId>
                <version>0.8.1</version>
                <executions>
                    <execution>
                        <id>prepare-agent</id>
                        <goals>
                            <goal>prepare-agent</goal>
                        </goals>
                    </execution>
                    <execution>
                        <id>report</id>
                        <phase>prepare-package</phase>
                        <goals>
                            <goal>report</goal>
                        </goals>
                    </execution>
                    <execution>
                        <id>post-unit-test</id>
                        <phase>test</phase>
                        <goals>
                            <goal>report</goal>
                        </goals>
                        <configuration>
                            <!-- Sets the path to the file which contains 
                                the execution data. -->

                            <dataFile>target/jacoco.exec</dataFile>
                            <!-- Sets the output directory for the code coverage 
                                report. -->
                            <outputDirectory>target/jacoco-ut</outputDirectory>
                        </configuration>
                    </execution>
                </executions>
                <configuration>
                    <systemPropertyVariables>
                        <jacoco-agent.destfile>target/jacoco.exec</jacoco-agent.destfile>
                    </systemPropertyVariables>
                </configuration>
            </plugin>
<<<<<<< HEAD
	
		</plugins>
		
        <resources>
			<resource>
				<directory>src/main/resources</directory>
			</resource>
	    </resources>		

	</build>
	
	<profiles>
		<profile>
			<id>release</id>
			<build>
				<plugins>
					<!-- Create a javadoc jar -->
					<plugin>
						<groupId>org.apache.maven.plugins</groupId>
						<artifactId>maven-javadoc-plugin</artifactId>
						<version>2.10.3</version>
						<executions>
							<execution>
								<id>attach-javadocs</id>
								<goals>
									<goal>jar</goal>
								</goals>
							</execution>
						</executions>
					</plugin>
	
					<!-- Create a source jar -->
					<plugin>
						<groupId>org.apache.maven.plugins</groupId>
						<artifactId>maven-source-plugin</artifactId>
		        		<version>3.0.0</version>
						<executions>
							<execution>
								<id>attach-sources</id>
								<goals>
									<goal>jar</goal>
								</goals>
							</execution>
						</executions>
					</plugin>
		
					<!-- Sign components using GPG -->
					<plugin>
						<groupId>org.apache.maven.plugins</groupId>
						<artifactId>maven-gpg-plugin</artifactId>
						<version>1.5</version>
						<executions>
							<execution>
								<id>sign-artifacts</id>
								<phase>verify</phase>
								<goals>
									<goal>sign</goal>
								</goals>
							</execution>
						</executions>
					</plugin>			
				</plugins>
			</build>
		</profile>
	</profiles>

	<properties>
		<project.build.sourceEncoding>UTF-8</project.build.sourceEncoding>
	</properties> 

	<dependencies>

		<dependency>
			<groupId>org.apache.lucene</groupId>
			<artifactId>lucene-core</artifactId>
			<version>5.5.2</version>
			<scope>compile</scope>
		</dependency>
		<dependency>
			<groupId>org.apache.lucene</groupId>
			<artifactId>lucene-analyzers-common</artifactId>
			<version>5.5.2</version>
			<scope>compile</scope>
		</dependency>
		<dependency>
			<groupId>org.apache.lucene</groupId>
			<artifactId>lucene-highlighter</artifactId>
			<version>5.5.2</version>
			<scope>compile</scope>
		</dependency>
		<dependency>
			<groupId>org.apache.lucene</groupId>
			<artifactId>lucene-queries</artifactId>
			<version>5.5.2</version>
			<scope>compile</scope>
		</dependency>
		<dependency>
			<groupId>org.apache.lucene</groupId>
			<artifactId>lucene-queryparser</artifactId>
			<version>5.5.2</version>
			<scope>compile</scope>
		</dependency>
		<dependency>
			<groupId>org.apache.lucene</groupId>
			<artifactId>lucene-misc</artifactId>
			<version>5.5.2</version>
		</dependency>
		<dependency>
			<groupId>org.apache.lucene</groupId>
			<artifactId>lucene-backward-codecs</artifactId>
			<version>5.5.2</version>
		</dependency>
			
		<dependency>
		    <groupId>org.apache.logging.log4j</groupId>
		    <artifactId>log4j-core</artifactId>
		    <version>2.8</version>
			<!-- <scope>compile</scope> -->
			<exclusions>
				<exclusion>
					<groupId>com.sun.jmx</groupId>
					<artifactId>jmxri</artifactId>
				</exclusion>
				<exclusion>
					<groupId>com.sun.jdmk</groupId>
					<artifactId>jmxtools</artifactId>
				</exclusion>
				<exclusion>
					<groupId>javax.jms</groupId>
					<artifactId>jms</artifactId>
				</exclusion>
				<exclusion>
					<groupId>javax.mail</groupId>
					<artifactId>mail</artifactId>
				</exclusion>
				<exclusion>
					<groupId>javax.activation</groupId>
					<artifactId>activation</artifactId>
				</exclusion>
			</exclusions>
		</dependency>

		<dependency>
			<groupId>junit</groupId>
			<artifactId>junit</artifactId>
			<version>4.12</version>
			<scope>test</scope>
		</dependency>
		
		<dependency>
		    <groupId>org.mockito</groupId>
		    <artifactId>mockito-core</artifactId>
		    <version>2.7.14</version>
			<scope>test</scope>
		</dependency>
		
		<dependency>
		    <groupId>org.eclipse.collections</groupId>
		    <artifactId>eclipse-collections</artifactId>
		    <version>7.1.0</version>
		</dependency>
		
		<dependency>
			<groupId>org.apache.commons</groupId>
			<artifactId>commons-compress</artifactId>
			<version>1.18</version>
		</dependency>
		
		<dependency>
		    <groupId>org.apache.commons</groupId>
		    <artifactId>commons-lang3</artifactId>
		    <version>3.5</version>
		</dependency>
		
		<dependency>
			<groupId>commons-io</groupId>
			<artifactId>commons-io</artifactId>
			<version>2.5</version>
		</dependency>
=======

        </plugins>

    </build>

    <profiles>
        <profile>
            <id>release</id>
            <build>
                <plugins>
                    <!-- Create a javadoc jar -->
                    <plugin>
                        <groupId>org.apache.maven.plugins</groupId>
                        <artifactId>maven-javadoc-plugin</artifactId>
                        <version>3.0.1</version>
                        <executions>
                            <execution>
                                <id>attach-javadocs</id>
                                <goals>
                                    <goal>jar</goal>
                                </goals>
                            </execution>
                        </executions>
                    </plugin>

                    <!-- Create a source jar -->
                    <plugin>
                        <groupId>org.apache.maven.plugins</groupId>
                        <artifactId>maven-source-plugin</artifactId>
                        <version>3.0.0</version>
                        <executions>
                            <execution>
                                <id>attach-sources</id>
                                <goals>
                                    <goal>jar</goal>
                                </goals>
                            </execution>
                        </executions>
                    </plugin>

                    <!-- Sign components using GPG -->
                    <plugin>
                        <groupId>org.apache.maven.plugins</groupId>
                        <artifactId>maven-gpg-plugin</artifactId>
                        <version>1.5</version>
                        <executions>
                            <execution>
                                <id>sign-artifacts</id>
                                <phase>verify</phase>
                                <goals>
                                    <goal>sign</goal>
                                </goals>
                            </execution>
                        </executions>
                    </plugin>
                </plugins>
            </build>
        </profile>
    </profiles>

    <dependencies>

        <dependency>
            <groupId>org.apache.lucene</groupId>
            <artifactId>lucene-core</artifactId>
            <version>5.5.5</version>
            <scope>compile</scope>
        </dependency>
        <dependency>
            <groupId>org.apache.lucene</groupId>
            <artifactId>lucene-analyzers-common</artifactId>
            <version>5.5.5</version>
            <scope>compile</scope>
        </dependency>
        <dependency>
            <groupId>org.apache.lucene</groupId>
            <artifactId>lucene-highlighter</artifactId>
            <version>5.5.5</version>
            <scope>compile</scope>
        </dependency>
        <dependency>
            <groupId>org.apache.lucene</groupId>
            <artifactId>lucene-queries</artifactId>
            <version>5.5.5</version>
            <scope>compile</scope>
        </dependency>
        <dependency>
            <groupId>org.apache.lucene</groupId>
            <artifactId>lucene-queryparser</artifactId>
            <version>5.5.5</version>
            <scope>compile</scope>
        </dependency>
        <dependency>
            <groupId>org.apache.lucene</groupId>
            <artifactId>lucene-misc</artifactId>
            <version>5.5.5</version>
        </dependency>
        <dependency>
            <groupId>org.apache.lucene</groupId>
            <artifactId>lucene-backward-codecs</artifactId>
            <version>5.5.5</version>
        </dependency>

        <dependency>
            <groupId>org.apache.logging.log4j</groupId>
            <artifactId>log4j-core</artifactId>
            <version>2.11.1</version>
            <!-- <scope>compile</scope> -->
            <exclusions>
                <exclusion>
                    <groupId>com.sun.jmx</groupId>
                    <artifactId>jmxri</artifactId>
                </exclusion>
                <exclusion>
                    <groupId>com.sun.jdmk</groupId>
                    <artifactId>jmxtools</artifactId>
                </exclusion>
                <exclusion>
                    <groupId>javax.jms</groupId>
                    <artifactId>jms</artifactId>
                </exclusion>
                <exclusion>
                    <groupId>javax.mail</groupId>
                    <artifactId>mail</artifactId>
                </exclusion>
                <exclusion>
                    <groupId>javax.activation</groupId>
                    <artifactId>activation</artifactId>
                </exclusion>
            </exclusions>
        </dependency>

        <dependency>
            <groupId>junit</groupId>
            <artifactId>junit</artifactId>
            <version>4.12</version>
            <scope>test</scope>
        </dependency>

        <dependency>
            <groupId>org.mockito</groupId>
            <artifactId>mockito-core</artifactId>
            <version>2.20.1</version>
            <scope>test</scope>
        </dependency>

        <dependency>
            <groupId>org.eclipse.collections</groupId>
            <artifactId>eclipse-collections</artifactId>
            <version>7.1.0</version>
        </dependency>

        <dependency>
            <groupId>it.unimi.dsi</groupId>
            <artifactId>fastutil</artifactId>
            <version>8.2.1</version>
        </dependency>

        <dependency>
            <groupId>org.apache.commons</groupId>
            <artifactId>commons-compress</artifactId>
            <version>1.18</version>
        </dependency>

        <dependency>
            <groupId>org.apache.commons</groupId>
            <artifactId>commons-lang3</artifactId>
            <version>3.9</version>
        </dependency>

        <dependency>
            <groupId>org.apache.commons</groupId>
            <artifactId>commons-text</artifactId>
            <version>1.4</version>
        </dependency>

        <dependency>
            <groupId>commons-io</groupId>
            <artifactId>commons-io</artifactId>
            <version>2.6</version>
        </dependency>
>>>>>>> 3d9435d1

        <!-- For indexing from tabular files: csv, tsv -->
        <dependency>
            <groupId>org.apache.commons</groupId>
            <artifactId>commons-csv</artifactId>
            <version>1.4</version>
        </dependency>

        <!-- <dependency> <groupId>org.json</groupId> <artifactId>json</artifactId> 
            <version>20160810</version> </dependency> -->

        <!-- Jackson JSON/YAML reading -->
        <dependency>
            <groupId>com.fasterxml.jackson.core</groupId>
            <artifactId>jackson-core</artifactId>
<<<<<<< HEAD
            <version>2.9.7</version>
=======
            <version>2.10.0.pr1</version>
>>>>>>> 3d9435d1
        </dependency>
        <dependency>
            <groupId>com.fasterxml.jackson.core</groupId>
            <artifactId>jackson-databind</artifactId>
<<<<<<< HEAD
            <version>2.9.7</version>
        </dependency>
		<dependency>
		  <groupId>com.fasterxml.jackson.dataformat</groupId>
		  <artifactId>jackson-dataformat-yaml</artifactId>
		  <version>2.9.7</version>
		</dependency>
		
		<!-- VTD-XML XML parsing -->
=======
            <version>2.10.0.pr1</version>
        </dependency>
        <dependency>
            <groupId>com.fasterxml.jackson.dataformat</groupId>
            <artifactId>jackson-dataformat-yaml</artifactId>
            <version>2.10.0.pr1</version>
        </dependency>

        <!-- VTD-XML XML parsing -->
        <dependency>
            <groupId>com.ximpleware</groupId>
            <artifactId>vtd-xml</artifactId>
            <version>2.13.4</version>
        </dependency>
        <!-- https://mvnrepository.com/artifact/net.sf.saxon/Saxon-HE -->
>>>>>>> 3d9435d1
        <dependency>
            <groupId>net.sf.saxon</groupId>
            <artifactId>Saxon-HE</artifactId>
            <version>9.9.1-5</version>
        </dependency>

    </dependencies>

    <reporting>
        <plugins>

            <!-- Project info section of the project site -->
            <plugin>
                <groupId>org.apache.maven.plugins</groupId>
                <artifactId>maven-project-info-reports-plugin</artifactId>
                <version>3.0.0</version>
                <reportSets>
                    <reportSet>
                        <reports>
                            <report>dependencies</report>
                            <report>dependency-info</report>
                            <!-- <report>index</report> -->
                            <report>issue-management</report>
                            <report>licenses</report>
                            <report>plugin-management</report>
                            <report>plugins</report>
                            <report>team</report>
                            <!-- <report>mailing-list</report> <report>cim</report> -->
                            <report>scm</report>
                            <report>summary</report>
                        </reports>
                    </reportSet>
                </reportSets>
            </plugin>

            <!-- Unit test reports -->
            <plugin>
                <groupId>org.apache.maven.plugins</groupId>
                <artifactId>maven-surefire-report-plugin</artifactId>
                <version>2.18.1</version>
            </plugin>

            <!-- Javadoc -->
            <plugin>
                <groupId>org.apache.maven.plugins</groupId>
                <artifactId>maven-javadoc-plugin</artifactId>
                <version>3.0.1</version>
                <configuration>
                    <notimestamp>true</notimestamp>
                </configuration>
                <reportSets>
                    <reportSet>
                        <id>html</id>
                        <reports>
                            <report>javadoc</report>
                        </reports>
                    </reportSet>
                </reportSets>
            </plugin>

            <!-- Linkable source code -->
            <plugin>
                <groupId>org.apache.maven.plugins</groupId>
                <artifactId>maven-jxr-plugin</artifactId>
                <version>2.5</version>
            </plugin>

            <!-- Report on (possible) bugs -->
            <plugin>
                <groupId>org.codehaus.mojo</groupId>
                <artifactId>findbugs-maven-plugin</artifactId>
                <version>3.0.5</version>
                <configuration>
                    <excludeFilterFile>findbugs-exclude.xml</excludeFilterFile>
                </configuration>
            </plugin>

            <!-- Report on possible bugs/style problems -->
            <plugin>
                <groupId>org.apache.maven.plugins</groupId>
                <artifactId>maven-pmd-plugin</artifactId>
                <version>3.12.0</version>
                <configuration>
                    <rulesets>
                        <!-- TODO: These appear to be ignored..? -->
                        <ruleset>pmd-rules.xml</ruleset>
                    </rulesets>
                    <linkXref>true</linkXref>
                    <sourceEncoding>utf-8</sourceEncoding>
                    <minimumTokens>100</minimumTokens>
                    <targetJdk>1.8</targetJdk>
                    <excludes>
                        <exclude>**/queryParser/**/*</exclude>
                    </excludes>
                </configuration>
            </plugin>

            <!-- Report on style problems -->
            <plugin>
                <groupId>org.apache.maven.plugins</groupId>
                <artifactId>maven-checkstyle-plugin</artifactId>
                <version>3.0.0</version>
                <configuration>
                    <configLocation>checkstyle.xml</configLocation>
                    <excludes>**/queryParser/**/*,**/util/json/**/*</excludes>
                </configuration>
                <reportSets>
                    <reportSet>
                        <reports>
                            <report>checkstyle</report>
                        </reports>
                    </reportSet>
                </reportSets>
            </plugin>

            <!-- Report on tags like TODO, etc. -->
            <plugin>
                <groupId>org.codehaus.mojo</groupId>
                <artifactId>taglist-maven-plugin</artifactId>
                <version>2.4</version>
                <configuration>
                    <tagListOptions>
                        <tagClasses>
                            <tagClass>
                                <displayName>Bug or serious issue</displayName>
                                <tags>
                                    <tag>
                                        <matchString>FIXME</matchString>
                                        <matchType>exact</matchType>
                                    </tag>
                                    <tag>
                                        <matchString>hack</matchString>
                                        <matchType>ignoreCase</matchType>
                                    </tag>
                                </tags>
                            </tagClass>
                            <tagClass>
                                <displayName>Todo Work</displayName>
                                <tags>
                                    <tag>
                                        <matchString>todo</matchString>
                                        <matchType>ignoreCase</matchType>
                                    </tag>
                                    <tag>
                                        <matchString>TO DO</matchString>
                                        <matchType>exact</matchType>
                                    </tag>
                                </tags>
                            </tagClass>
                            <tagClass>
                                <displayName>Possible optimization</displayName>
                                <tags>
                                    <tag>
                                        <matchString>OPT</matchString>
                                        <matchType>exact</matchType>
                                    </tag>
                                </tags>
                            </tagClass>
                        </tagClasses>
                    </tagListOptions>
                </configuration>
            </plugin>

            <!-- Report on dependency versions -->
            <plugin>
                <groupId>org.codehaus.mojo</groupId>
                <artifactId>versions-maven-plugin</artifactId>
                <version>2.2</version>
                <reportSets>
                    <reportSet>
                        <reports>
                            <report>dependency-updates-report</report>
                            <report>plugin-updates-report</report>
                            <!-- <report>property-updates-report</report> -->
                        </reports>
                    </reportSet>
                </reportSets>
            </plugin>

        </plugins>

    </reporting>

</project><|MERGE_RESOLUTION|>--- conflicted
+++ resolved
@@ -6,11 +6,7 @@
     <parent>
         <groupId>nl.inl.blacklab</groupId>
         <artifactId>blacklab-all</artifactId>
-<<<<<<< HEAD
-        <version>1.7.3</version>
-=======
         <version>2.0.0</version>
->>>>>>> 3d9435d1
     </parent>
     <artifactId>blacklab</artifactId>
     <packaging>jar</packaging>
@@ -218,187 +214,6 @@
                     </systemPropertyVariables>
                 </configuration>
             </plugin>
-<<<<<<< HEAD
-	
-		</plugins>
-		
-        <resources>
-			<resource>
-				<directory>src/main/resources</directory>
-			</resource>
-	    </resources>		
-
-	</build>
-	
-	<profiles>
-		<profile>
-			<id>release</id>
-			<build>
-				<plugins>
-					<!-- Create a javadoc jar -->
-					<plugin>
-						<groupId>org.apache.maven.plugins</groupId>
-						<artifactId>maven-javadoc-plugin</artifactId>
-						<version>2.10.3</version>
-						<executions>
-							<execution>
-								<id>attach-javadocs</id>
-								<goals>
-									<goal>jar</goal>
-								</goals>
-							</execution>
-						</executions>
-					</plugin>
-	
-					<!-- Create a source jar -->
-					<plugin>
-						<groupId>org.apache.maven.plugins</groupId>
-						<artifactId>maven-source-plugin</artifactId>
-		        		<version>3.0.0</version>
-						<executions>
-							<execution>
-								<id>attach-sources</id>
-								<goals>
-									<goal>jar</goal>
-								</goals>
-							</execution>
-						</executions>
-					</plugin>
-		
-					<!-- Sign components using GPG -->
-					<plugin>
-						<groupId>org.apache.maven.plugins</groupId>
-						<artifactId>maven-gpg-plugin</artifactId>
-						<version>1.5</version>
-						<executions>
-							<execution>
-								<id>sign-artifacts</id>
-								<phase>verify</phase>
-								<goals>
-									<goal>sign</goal>
-								</goals>
-							</execution>
-						</executions>
-					</plugin>			
-				</plugins>
-			</build>
-		</profile>
-	</profiles>
-
-	<properties>
-		<project.build.sourceEncoding>UTF-8</project.build.sourceEncoding>
-	</properties> 
-
-	<dependencies>
-
-		<dependency>
-			<groupId>org.apache.lucene</groupId>
-			<artifactId>lucene-core</artifactId>
-			<version>5.5.2</version>
-			<scope>compile</scope>
-		</dependency>
-		<dependency>
-			<groupId>org.apache.lucene</groupId>
-			<artifactId>lucene-analyzers-common</artifactId>
-			<version>5.5.2</version>
-			<scope>compile</scope>
-		</dependency>
-		<dependency>
-			<groupId>org.apache.lucene</groupId>
-			<artifactId>lucene-highlighter</artifactId>
-			<version>5.5.2</version>
-			<scope>compile</scope>
-		</dependency>
-		<dependency>
-			<groupId>org.apache.lucene</groupId>
-			<artifactId>lucene-queries</artifactId>
-			<version>5.5.2</version>
-			<scope>compile</scope>
-		</dependency>
-		<dependency>
-			<groupId>org.apache.lucene</groupId>
-			<artifactId>lucene-queryparser</artifactId>
-			<version>5.5.2</version>
-			<scope>compile</scope>
-		</dependency>
-		<dependency>
-			<groupId>org.apache.lucene</groupId>
-			<artifactId>lucene-misc</artifactId>
-			<version>5.5.2</version>
-		</dependency>
-		<dependency>
-			<groupId>org.apache.lucene</groupId>
-			<artifactId>lucene-backward-codecs</artifactId>
-			<version>5.5.2</version>
-		</dependency>
-			
-		<dependency>
-		    <groupId>org.apache.logging.log4j</groupId>
-		    <artifactId>log4j-core</artifactId>
-		    <version>2.8</version>
-			<!-- <scope>compile</scope> -->
-			<exclusions>
-				<exclusion>
-					<groupId>com.sun.jmx</groupId>
-					<artifactId>jmxri</artifactId>
-				</exclusion>
-				<exclusion>
-					<groupId>com.sun.jdmk</groupId>
-					<artifactId>jmxtools</artifactId>
-				</exclusion>
-				<exclusion>
-					<groupId>javax.jms</groupId>
-					<artifactId>jms</artifactId>
-				</exclusion>
-				<exclusion>
-					<groupId>javax.mail</groupId>
-					<artifactId>mail</artifactId>
-				</exclusion>
-				<exclusion>
-					<groupId>javax.activation</groupId>
-					<artifactId>activation</artifactId>
-				</exclusion>
-			</exclusions>
-		</dependency>
-
-		<dependency>
-			<groupId>junit</groupId>
-			<artifactId>junit</artifactId>
-			<version>4.12</version>
-			<scope>test</scope>
-		</dependency>
-		
-		<dependency>
-		    <groupId>org.mockito</groupId>
-		    <artifactId>mockito-core</artifactId>
-		    <version>2.7.14</version>
-			<scope>test</scope>
-		</dependency>
-		
-		<dependency>
-		    <groupId>org.eclipse.collections</groupId>
-		    <artifactId>eclipse-collections</artifactId>
-		    <version>7.1.0</version>
-		</dependency>
-		
-		<dependency>
-			<groupId>org.apache.commons</groupId>
-			<artifactId>commons-compress</artifactId>
-			<version>1.18</version>
-		</dependency>
-		
-		<dependency>
-		    <groupId>org.apache.commons</groupId>
-		    <artifactId>commons-lang3</artifactId>
-		    <version>3.5</version>
-		</dependency>
-		
-		<dependency>
-			<groupId>commons-io</groupId>
-			<artifactId>commons-io</artifactId>
-			<version>2.5</version>
-		</dependency>
-=======
 
         </plugins>
 
@@ -580,7 +395,6 @@
             <artifactId>commons-io</artifactId>
             <version>2.6</version>
         </dependency>
->>>>>>> 3d9435d1
 
         <!-- For indexing from tabular files: csv, tsv -->
         <dependency>
@@ -596,26 +410,11 @@
         <dependency>
             <groupId>com.fasterxml.jackson.core</groupId>
             <artifactId>jackson-core</artifactId>
-<<<<<<< HEAD
-            <version>2.9.7</version>
-=======
             <version>2.10.0.pr1</version>
->>>>>>> 3d9435d1
         </dependency>
         <dependency>
             <groupId>com.fasterxml.jackson.core</groupId>
             <artifactId>jackson-databind</artifactId>
-<<<<<<< HEAD
-            <version>2.9.7</version>
-        </dependency>
-		<dependency>
-		  <groupId>com.fasterxml.jackson.dataformat</groupId>
-		  <artifactId>jackson-dataformat-yaml</artifactId>
-		  <version>2.9.7</version>
-		</dependency>
-		
-		<!-- VTD-XML XML parsing -->
-=======
             <version>2.10.0.pr1</version>
         </dependency>
         <dependency>
@@ -631,7 +430,6 @@
             <version>2.13.4</version>
         </dependency>
         <!-- https://mvnrepository.com/artifact/net.sf.saxon/Saxon-HE -->
->>>>>>> 3d9435d1
         <dependency>
             <groupId>net.sf.saxon</groupId>
             <artifactId>Saxon-HE</artifactId>
