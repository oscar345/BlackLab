# BlackLab and BlackLab server configuration files

BlackLab and BlackLab Server settings can be configured in configuration files.

* <a href="#yaml-vs-json">YAML vs. JSON</a>
* <a href="#blacklab-vs-bls-config">BlackLab vs. BlackLab Server config</a>
* <a href="#config-file-locations">Config file locations</a>
* <a href="#minimal-config-file">Minimal config file</a>
* <a href="#complete-config-file">Complete config file</a>

<a id="yaml-vs-json"></a>

## YAML vs. JSON

These files can be in YAML or JSON format. On this page, we will use the YAML format (as it allows comments and is arguably more readable), but it the two can be easily converted back and forth (for example [here](https://www.json2yaml.com/)). Just be sure to use the `.json` extension for JSON and `.yaml` or `.yml` for YAML.

<a id="blacklab-vs-bls-config"></a>

## BlackLab vs. BlackLab Server config

The configuration files are called `blacklab-server.yaml` and `blacklab.yaml`. You most likely only need `blacklab-server.yaml`, which can contain everything `blacklab.yaml` can and more.

To be precise: BlackLab programs such as QueryTool, IndexTool and BlackLab Server always look for `blacklab.yaml`. BlackLab Server also looks for `blacklab-server.yaml`. So if you're just running BlackLab Server, you probably only need a `blacklab-server.yaml` file, but if you also want to configure some detail about how IndexTool and QueryTool (or other BlackLab-based applications) run, it can be useful to have a `blacklab.yaml` file too.

<a id="config-file-locations"></a>

## Config file locations

Where should this file (or files) be located? BlackLab looks for them in the following places:

- the directory specified in `$BLACKLAB_CONFIG_DIR`, if this environment variable was defined
- `$HOME/.blacklab`
- `/etc/blacklab`
- the Java classpath

In addition, BlackLab Server will also look for `blacklab-server.yaml` in the directory where the .war file is located, e.g. `/usr/share/tomcat/webapps`.

<a id="minimal-config-file"></a>

## Minimal config file

Here's a minimal configuration file for BlackLab Server. Name it `blacklab-server.yaml` and place it in the same directory as the `blacklab-server.war` file or in `/etc/blacklab` (or configure a different location as just described).

```yaml
---
configVersion: 2

# Where indexes can be found
# (list directories whose subdirectories are indexes, or directories containing a single index)
indexLocations:
- /data/blacklab/indexes
```

This simply tells BlackLab Server where to find its indexes.

A minimal example of `blacklab.yaml` would be no file at all, as no setting in `blacklab.yaml` is required for IndexTool or QueryTool to run.

<a id="complete-config-file"></a>

## Complete config file

Below is a fully populated version of `blacklab-server.yaml`.

**NOTE:** you don't need all these sections! Just use the ones you want to specifically influence, and leave the rest out. See the minimal config file above to get started.

**NOTE:** you can also use a file called `blacklab.yaml` if you want to configure details about running `IndexTool` and `QueryTool` as well. It can only contain the `log`, `search`, `indexing` and `plugin` sections (located at the end of this example config). This file may be useful if you want to increase the number of metadata values stored in the index metadata file, for example. If you're not sure, you probably don't need this.
 

```yaml
---
# BlackLab Server config file
# ===============================================================

# This indicates we're using the new index format.
configVersion: 2

# Where indexes can be found
# (list directories whose subdirectories are indexes, or directories containing a single index)
indexLocations:
- /data/blacklab/indexes

# Directory containing each users' private indexes
# (only works if you've configured an authentication system, see below)
userIndexes: /data/blacklab/indexes/users

# Settings related to BlackLab Server's protocol, i.e. requests and responses
protocol:

<<<<<<< HEAD
    # If false, use the new element names in responses: annotatedField, annotation, etc.
    # If true, use the old element names in responses: complexField, property, etc.
    # It is recommended to set this to false. The old element names will eventually be removed.
    useOldElementNames: false
    
    # If there is no value for an annotation, omit it from the results altogether?
    omitEmptyProperties: false
=======
    # If true, omits empty annotation values from XML results.
    omitEmptyProperties: false
    
    # Default response type (XML or JSON; default XML)
    defaultOutputType: XML
    
    # Value for the Access-Control-Allow-Origin HTTP header (default: *)
    accessControlAllowOrigin: "*"
    
>>>>>>> 8175f4aa


# Defaults and maximum values for parameters
# (some values will affect server load)
parameters:

    # Are searches case/accent-sensitive or -insensitive by default?
    defaultSearchSensitivity: insensitive

    # The maximum number of hits to process (return as results, and 
    # use for sorting, grouping, etc.). -1 means no limit.
    # ("maxretrieve" parameter)
    # (higher values will put more stress on the server)
    processHits:
        default: 1000000
        max: 2000000

    # The maximum number of hits to count. -1 means no limit.
    # ("maxcount" parameter)
    # (higher values will put more stress on the server)
    countHits:
        default: -1
        max: 10000000

    # Number of results per page ("number" parameter). -1 means no limit.
    # (a very high max value might lead to performance problems)
    pageSize:
        default: 50
        max: 3000

    # Context around match ("wordsaroundhit" parameter)
    # (higher values might cause copyright issues and may stress the server)
    contextSize:
        default: 5
        max: 20

    #  Default pattern language to use.
    #  The pattlang GET parameter override this value.
    patternLanguage: corpusql

    #  Default filter language to use.
    #  The filterlang GET parameter override this value.
    filterLanguage: luceneql



#  Settings for job caching.
cache:

    # How much free memory the cache should shoot for (in megabytes) while cleaning up.
    # Because we don't have direct control over the garbage collector, we can't reliably clean up until
    # this exact number is available. Instead we just get rid of a few cached tasks whenever a
    # new task is added and we're under this target number.
    targetFreeMemMegs: 100

    # The minimum amount of free memory required to start a new search task. If this memory is not available,
    # your search will be queued.
    minFreeMemForSearchMegs: 50
    
    # Maximum number of searches that may be queued. If you try to add another search, this will return an error.
    # Queued searches don't take up memory, but it's no use building up a huge queue that will take a very long time
    # to get through. Better to ask users to return when server load is lower.
    maxQueuedSearches: 20,

    # How long after it was last accessed will a completed search task be removed from 
    # the cache? (in seconds)
    # (don't set this too low; instead, set maxSizeMegs, the target size for the cache)
    # If you want to disable the cache altogether, set this to 0.
    maxJobAgeSec: 3600

    # If a search is aborted, how long should we keep the search in the cache to prevent
    # the client from resubmitting right away? A sort of "deny list" if you will.
    denyAbortedSearchSec: 600

    # After how much time should a running search be aborted?
    # (larger values put stress on the server, but allow complicated searches to complete)
    maxSearchTimeSec: 300

    # How long the client may keep results we give them in their local (browser) cache.
    # This is used to write HTTP cache headers. Low values mean clients might re-request
    # the same information, making clients less responsive and consuming more network resources.
    # Higher values make clients more responsive but could cause problems if the data (or worse,
    # the protocol) changes after an update. A value of an hour or so seems reasonable.
    clientCacheTimeSec: 3600
    
    # [DEPRECATED, NO LONGER USED]
    # Use targetFreeMemMegs to set a "free memory goal" as that can be measured
    # accurately.
    maxSizeMegs: 500

    # [DEPRECATED, NO LONGER USED]
    # Use  targetFreeMemMegs to set a "free memory goal" and maxJobAgeSec to set a
    # "cache cleanup goal".
    maxNumberOfJobs: 100



# Settings related to tuning server load and client responsiveness
performance:

    # How many search tasks should be able to run simultaneously
    # (set this to take advantage of the cores/threads available to the machine;
    # probably don't set it any larger, as this won't help and might hurt)
    # Note that this is a rough guideline, not an absolute maximum number of threads
    # that will ever be running. New searches are only started (unqueued) if there's 
    # fewer than this number of threads running.
    # (-1 to autodetect)
    maxConcurrentSearches: 6

    # How many threads may a single search task use at most?
    # (lower values will allow more simultaneous searches to run;
    # higher values improve search performance, but will crowd out other searches.
    # e.g. if you set this to the same number as maxConcurrentSearches, a single 
    # search may queue all other searches until it's done)
    maxThreadsPerSearch: 3

    # Abhort a count if the client hasn't asked about it for 30s
    # (lower values are easier on the server, but might abort a count too soon)
    abandonedCountAbortTimeSec: 30


# Settings for diagnosing problems
debug:
    #  A list of IPs that will run in debug mode.
    #  In debug mode, ...
    #  - the /cache-info resource show the contents of the job cache
    #    (other debug information resources may be added in the future)
    #  - output is prettyprinted by default (can be overriden with the prettyprint
    #    GET parameter)
    addresses:
    - 127.0.0.1       #  IPv4 localhost
    - 0:0:0:0:0:0:0:1 #  IPv6 localhost


# How to determine current user
# (you only need this if you want per-user private indices or authorization)
authentication:
    system:
        class: AuthDebugFixed
        userId: jan.niestadt@ivdnt.org
        # For CLARIN (Shibboleth), use the following authentication config:
        #class: AuthClarinEppn

    #  Clients from these IPs may choose their own user id and send it along in a GET parameter userid.
    #  This setting exists for web applications that contact the webservice (partly) through the
    #  server component. They would get the same session id for each user, making them likely 
    #  to hit the maxRunningJobsPerUser setting. Instead, they should assign session IDs for each of
    #  their clients and send them along with any request to the webservice.
    overrideUserIdIps:
    - 127.0.0.1       #  IPv4 localhost
    - 0:0:0:0:0:0:0:1 #  IPv6 localhost
    
    # This is an insecure way of authenticating to BlackLab Server by sending
    # two HTTP headers. It is only intended for testing purposes.
    # 
    # Choose a 'secret' password here. Then send your requests to BlackLab Server 
    # with the extra HTTP headers X-BlackLabAccessToken (the 'secret' password) and
    # X-BlackLabUserId (the user you wish to authenticate as).
    # 
    # Needless to say this method is insecure because it allows full access to
    # all users' corpora, and the access token could potentially leak to an
    # attacker.
    #
    # DO NOT USE EXCEPT FOR TESTING
    #debugHttpHeaderAuthToken: secret


# ---------------------------------------------------------------------------
# What follows are general BlackLab settings that can apply to different 
# BlackLab applications, not just to BlackLab Server.
# (These can go in a separate file named blacklab.yaml, which is read by all
# BlackLab applications. Make sure to include configVersion as well)
# (you generally don't need to change these if you're running BlackLab Server,
# unless you're using some of the advanced features such as indexing/plugins,
# or you're trying to diagnose problems)


# Settings related to logging
log:

    # Where to log detailed information about requests and cache stats
    sqliteDatabase: /home/jan/blacklab/sqlite_log.db

    # What subjects to log messages for
    trace:
        # BL trace settings
        indexOpening: false
        optimization: true
        queryExecution: true

        # BLS trace settings
        cache: true


# Defaults for searching
# NOTE: these are BlackLab defaults, not the defaults for the BlackLab Server parameters;
# see the parameters section for those.
search:

    # Collator to use for sorting, grouping, etc.
    collator:
        language: nl   # required
        country: NL    # optional
        #variant: x     # optional

    # Default number of words around hit.
    contextSize: 5

    # The default maximum number of hits to retrieve (and use for sorting, grouping, etc.).
    # -1 means no limit, but be careful, this may stress your server.
    maxHitsToRetrieve: 1000000
    
    # The default maximum number of hits to count.
    # -1 means no limit, but be careful, this may stress your server.
    maxHitsToCount: -1

    # How eagerly to apply "forward index matching" to certain queries
    # [advanced technical setting; don't worry about this unless you want to experiment]
    fiMatchFactor: 900


# Options for indexing operations, if enabled
# (right now, in BLS, they're only enabled for logged-in users in
#  their own private area)
indexing:

    # (By default, http downloads of e.g. metadata are not allowed)
    downloadAllowed: false

    # Where to store cached files
    downloadCacheDir: /tmp/bls-download-cache

    # Max. size of entire cache in MB
    downloadCacheSizeMegs: 100

    # Max. size of single download in MB
    downloadCacheMaxFileSizeMegs: 1

    # Max. number of zip files to keep opened
    zipFilesMaxOpen: 10
    
    # Number of threads to use for indexing operations
    # (more threads is faster, but uses more memory)
    numberOfThreads: 2
    
    # Max. number of values to store per metadata field
    maxMetadataValuesToStore: 100


# Plugin options. Plugins allow you to automatically convert files (e.g. .html, .docx) or 
# apply linguistic tagging before indexing via BLS (experimental functionality).
plugins:

    # Should we initialize plugins when they are first used?
    # (plugin initialization can take a while; during development, delayed initialization is
    # often convenient, but during production, you usually want to initialize right away)
    delayInitialization: false

    # # Individual plugin configurations
    plugins:

        # Conversion plugin
        OpenConvert:
            jarPath: "/home/jan/projects/openconvert_en_tagger/OpenConvertMaven/target/OpenConvert-0.2.0.jar"

        # Tagging plugin
        DutchTagger:
            jarPath: "/home/jan/projects/openconvert_en_tagger/DutchTagger/target/DutchTagger-0.2.0.jar"
            vectorFile:  "/home/jan/projects/openconvert_en_tagger/tagger-data/sonar.vectors.bin"
            modelFile:   "/home/jan/projects/openconvert_en_tagger/tagger-data/withMoreVectorrs"
            lexiconFile: "/home/jan/projects/openconvert_en_tagger/tagger-data/spelling.tab"

```
<|MERGE_RESOLUTION|>--- conflicted
+++ resolved
@@ -86,15 +86,6 @@
 # Settings related to BlackLab Server's protocol, i.e. requests and responses
 protocol:
 
-<<<<<<< HEAD
-    # If false, use the new element names in responses: annotatedField, annotation, etc.
-    # If true, use the old element names in responses: complexField, property, etc.
-    # It is recommended to set this to false. The old element names will eventually be removed.
-    useOldElementNames: false
-    
-    # If there is no value for an annotation, omit it from the results altogether?
-    omitEmptyProperties: false
-=======
     # If true, omits empty annotation values from XML results.
     omitEmptyProperties: false
     
@@ -104,7 +95,6 @@
     # Value for the Access-Control-Allow-Origin HTTP header (default: *)
     accessControlAllowOrigin: "*"
     
->>>>>>> 8175f4aa
 
 
 # Defaults and maximum values for parameters
