--- conflicted
+++ resolved
@@ -54,234 +54,6 @@
  * Request handler for hit results.
  */
 public class RequestHandlerHits extends RequestHandler {
-<<<<<<< HEAD
-	public RequestHandlerHits(BlackLabServer servlet, HttpServletRequest request, User user, String indexName, String urlResource, String urlPathPart) {
-		super(servlet, request, user, indexName, urlResource, urlPathPart);
-	}
-
-	@Override
-	public int handle(DataStream ds) throws BlsException {
-		if (BlsConfig.traceRequestHandling) logger.debug("RequestHandlerHits.handle start");
-
-		Hits total = null;
-		HitsWindow window = null;
-		Job job = null;
-
-		// Do we want to view a single group after grouping?
-		String groupBy = searchParam.getString("group"); if (groupBy == null) groupBy = "";
-		String viewGroup = searchParam.getString("viewgroup"); if (viewGroup == null) viewGroup = "";
-
-		try {
-			HitGroup group = null;
-			boolean block = isBlockingOperation();
-			if (groupBy.length() > 0 && viewGroup.length() > 0) {
-				// Yes. Group, then show hits from the specified group
-				job = searchMan.search(user, searchParam.hitsGrouped(), block);
-				JobHitsGrouped jobGrouped = (JobHitsGrouped) job;
-
-				// If search is not done yet, indicate this to the user
-				if (!jobGrouped.finished()) {
-					return Response.busy(ds, servlet);
-				}
-
-				HitPropValue viewGroupVal = null;
-				viewGroupVal = HitPropValue.deserialize(jobGrouped.getHits(), viewGroup);
-				if (viewGroupVal == null)
-					return Response.badRequest(ds, "ERROR_IN_GROUP_VALUE", "Cannot deserialize group value: " + viewGroup);
-
-				group = jobGrouped.getGroups().getGroup(viewGroupVal);
-				if (group == null)
-					return Response.badRequest(ds, "GROUP_NOT_FOUND", "Group not found: " + viewGroup);
-
-				// NOTE: sortBy is automatically applied to regular results, but not to results within groups
-				// See ResultsGrouper::init (uses hits.getByOriginalOrder(i)) and DocResults::constructor
-				// Also see SearchParams (hitsSortSettings, docSortSettings, hitGroupsSortSettings, docGroupsSortSettings)
-				// There is probably no reason why we can't just sort/use the sort of the input results, but we need some more testing to see if everything is correct if we change this
-				String sortBy = searchParam.getString("sort");
-				HitProperty sortProp = (sortBy != null && !sortBy.isEmpty()) ? HitProperty.deserialize(group.getHits(), sortBy) : null;
-				Hits hitsInGroup = sortProp != null ? group.getHits().sortedBy(sortProp) : group.getHits();
-
-				// Important, only count hits within this group for the total
-				// We should have retrieved all the hits already, as JobGroups always counts all hits.
-				total = hitsInGroup;
-
-				int first = Math.max(0, searchParam.getInteger("first"));
-				int size = Math.min(Math.max(0, searchParam.getInteger("number")), searchMan.config().maxPageSize());
-				if (!hitsInGroup.sizeAtLeast(first))
-					return Response.badRequest(ds, "HIT_NUMBER_OUT_OF_RANGE", "Non-existent hit number specified.");
-				window = hitsInGroup.window(first, size);
-			} else {
-				// Since we're going to always launch a totals count anyway, just do it right away
-				// then construct a window on top of the total
-				job = searchMan.search(user, searchParam.hitsTotal(), searchParam.getBoolean("waitfortotal")); // always launch totals nonblocking, unless waitfortotal
-				JobHitsTotal jobTotal = (JobHitsTotal) job;
-
-				int sleepTime = 10;
-				int totalSleepTime = 0;
-				while ((total = jobTotal.getHits()) == null) { // Wait for job to start up for a bit
-					try {
-						totalSleepTime += sleepTime;
-						Thread.sleep(sleepTime = Math.max(sleepTime * 2, 500));
-						if (totalSleepTime >= 5000)
-							throw new ServiceUnavailable("Timeout");
-					} catch (InterruptedException e) {
-						throw new ServiceUnavailable("Interrupted");
-					}
-				}
-
-				// check if we have the requested window available
-				// NOTE: don't create the HitsWindow object yet, as it will attempt to resolve the hits immediately and block the thread until they've been found.
-				// Instead, check with the Hits object directly, instead of blindly getting (and thus loading) the hits by creating a window
-				int first = Math.max(0, searchParam.getInteger("first"));
-				int size = Math.min(Math.max(0, searchParam.getInteger("number")), searchMan.config().maxPageSize());
-
-				total.sizeAtLeast(first + size);
-
-				// We blocked, so if we don't have the page available, the request is out of bounds.
-				if (total.countSoFarHitsRetrieved() < first)
-					first = 0;
-
-				window = total.window(first, size);
-			}
-
-			if (searchParam.getString("calc").equals("colloc")) {
-				dataStreamCollocations(ds, window.getOriginalHits());
-				return HTTP_OK;
-			}
-
-			DocResults perDocResults = null;
-
-			Searcher searcher = total.getSearcher();
-
-			boolean includeTokenCount = searchParam.getBoolean("includetokencount");
-			int totalTokens = -1;
-			IndexStructure struct = searcher.getIndexStructure();
-			if (includeTokenCount) {
-				perDocResults = window.getOriginalHits().perDocResults();
-				// Determine total number of tokens in result set
-				String fieldName = struct.getMainContentsField().getName();
-				DocProperty propTokens = new DocPropertyComplexFieldLength(fieldName);
-				totalTokens = perDocResults.intSum(propTokens);
-			}
-
-			// Search is done; construct the results object
-
-			ds.startMap();
-
-			// The summary
-			ds.startEntry("summary").startMap();
-
-			double totalTime = job.threwException() ? -1 : job.userWaitTime();
-
-			// TODO timing is now broken because we always retrieve total and use a window on top of it,
-			// so we can no longer differentiate the total time from the time to retrieve the requested window
-			addSummaryCommonFields(ds, searchParam, job.userWaitTime(), totalTime, window, total, false, (DocResults)null, (DocOrHitGroups)null, window);
-			if (includeTokenCount)
-				ds.entry("tokensInMatchingDocuments", totalTokens);
-			ds.startEntry("docFields");
-			RequestHandler.dataStreamDocFields(ds, searcher.getIndexStructure());
-			ds.endEntry();
-			if (searchParam.getBoolean("explain")) {
-				TextPattern tp = searchParam.getPattern();
-				QueryExplanation explanation = searcher.explain(tp);
-				ds.startEntry("explanation").startMap()
-					.entry("originalQuery", explanation.getOriginalQuery())
-					.entry("rewrittenQuery", explanation.getRewrittenQuery())
-				.endMap().endEntry();
-			}
-			ds.endMap().endEntry();
-
-			ds.startEntry("hits").startList();
-			Map<Integer, String> pids = new HashMap<>();
-			for (Hit hit: window) {
-				ds.startItem("hit").startMap();
-
-				// Find pid
-				String pid = pids.get(hit.doc);
-				if (pid == null) {
-					Document document = searcher.document(hit.doc);
-					pid = getDocumentPid(searcher, hit.doc, document);
-					pids.put(hit.doc, pid);
-				}
-
-				boolean useOrigContent = searchParam.getString("usecontent").equals("orig");
-
-				// TODO: use RequestHandlerDocSnippet.getHitOrFragmentInfo()
-
-				// Add basic hit info
-				ds.entry("docPid", pid);
-				ds.entry("start", hit.start);
-				ds.entry("end", hit.end);
-
-				if (useOrigContent) {
-					// Add concordance from original XML
-					Concordance c = window.getConcordance(hit);
-					ds	.startEntry("left").plain(c.left()).endEntry()
-						.startEntry("match").plain(c.match()).endEntry()
-						.startEntry("right").plain(c.right()).endEntry();
-				} else {
-					// Add KWIC info
-					Kwic c = window.getKwic(hit);
-					ds	.startEntry("left").contextList(c.getProperties(), c.getLeft()).endEntry()
-						.startEntry("match").contextList(c.getProperties(), c.getMatch()).endEntry()
-						.startEntry("right").contextList(c.getProperties(), c.getRight()).endEntry();
-				}
-				ds.endMap().endItem();
-			}
-			ds.endList().endEntry();
-
-			ds.startEntry("docInfos").startMap();
-			//DataObjectMapAttribute docInfos = new DataObjectMapAttribute("docInfo", "pid");
-			MutableIntSet docsDone = new IntHashSet();
-			Document doc = null;
-			String lastPid = "";
-			for (Hit hit: window) {
-				String pid = pids.get(hit.doc);
-
-				// Add document info if we didn't already
-				if (!docsDone.contains(hit.doc)) {
-					docsDone.add(hit.doc);
-					ds.startAttrEntry("docInfo", "pid", pid);
-					if (!pid.equals(lastPid)) {
-						doc = searcher.document(hit.doc);
-						lastPid = pid;
-					}
-					dataStreamDocumentInfo(ds, searcher, doc);
-					ds.endAttrEntry();
-				}
-			}
-			ds.endMap().endEntry();
-
-			if (searchParam.hasFacets()) {
-				// Now, group the docs according to the requested facets.
-				if (perDocResults == null)
-					perDocResults = window.getOriginalHits().perDocResults();
-				ds.startEntry("facets");
-				dataStreamFacets(ds, perDocResults, searchParam.facets());
-				ds.endEntry();
-			}
-
-			ds.endMap();
-
-			if (BlsConfig.traceRequestHandling) logger.debug("RequestHandlerHits.handle end");
-			return HTTP_OK;
-		} finally {
-			if (job != null)
-				job.decrRef();
-		}
-	}
-
-	private void dataStreamCollocations(DataStream ds, Hits originalHits) {
-		originalHits.settings().setContextSize(searchParam.getInteger("wordsaroundhit"));
-		ds.startMap().startEntry("tokenFrequencies").startMap();
-		TermFrequencyList tfl = originalHits.getCollocations();
-		tfl.sort();
-		for (TermFrequency tf: tfl) {
-			ds.attrEntry("token", "text", tf.term, tf.frequency);
-		}
-		ds.endMap().endEntry().endMap();
-	}
-=======
 
     public RequestHandlerHits(BlackLabServer servlet, HttpServletRequest request, User user, String indexName,
             String urlResource, String urlPathPart) {
@@ -561,6 +333,5 @@
         }
         ds.endMap().endEntry().endMap();
     }
->>>>>>> 3d9435d1
 
 }