/*******************************************************************************
 * Copyright (c) 2010, 2012 Institute for Dutch Lexicology
 *
 * Licensed under the Apache License, Version 2.0 (the "License");
 * you may not use this file except in compliance with the License.
 * You may obtain a copy of the License at
 *
 *     http://www.apache.org/licenses/LICENSE-2.0
 *
 * Unless required by applicable law or agreed to in writing, software
 * distributed under the License is distributed on an "AS IS" BASIS,
 * WITHOUT WARRANTIES OR CONDITIONS OF ANY KIND, either express or implied.
 * See the License for the specific language governing permissions and
 * limitations under the License.
 *******************************************************************************/
package nl.inl.blacklab.search;

import java.io.IOException;
import java.util.ArrayList;
import java.util.Arrays;
import java.util.Collection;
import java.util.Collections;
import java.util.HashMap;
import java.util.Iterator;
import java.util.List;
import java.util.Map;
import java.util.NoSuchElementException;
import java.util.TreeMap;
import java.util.TreeSet;

import nl.inl.blacklab.forwardindex.ForwardIndex;
import nl.inl.blacklab.forwardindex.Terms;
import nl.inl.blacklab.highlight.XmlHighlighter;
import nl.inl.blacklab.index.complex.ComplexFieldUtil;
import nl.inl.blacklab.perdocument.DocResults;
import nl.inl.blacklab.search.grouping.HitGroups;
import nl.inl.blacklab.search.grouping.HitProperty;
import nl.inl.blacklab.search.grouping.HitPropertyMultiple;
import nl.inl.blacklab.search.grouping.ResultsGrouper;
import nl.inl.blacklab.search.lucene.BLSpans;
import nl.inl.blacklab.search.lucene.BLSpansWrapper;
import nl.inl.blacklab.search.lucene.HitQueryContext;
import nl.inl.util.StringUtil;

import org.apache.log4j.Logger;
import org.apache.lucene.index.AtomicReaderContext;
import org.apache.lucene.index.DirectoryReader;
import org.apache.lucene.index.Term;
import org.apache.lucene.index.TermContext;
import org.apache.lucene.search.BooleanQuery.TooManyClauses;
import org.apache.lucene.search.spans.SpanQuery;
import org.apache.lucene.search.spans.Spans;
import org.apache.lucene.util.Bits;

/**
 * Represents a list of Hit objects. Also maintains information about the context (concordance)
 * information stored in the Hit objects.
 */
public class Hits implements Iterable<Hit> {
	protected static final Logger logger = Logger.getLogger(Hits.class);

	/**
	 * The hits.
	 */
	protected List<Hit> hits;

	/**
	 * The captured groups, if we have any.
	 */
	protected Map<Hit, Span[]> capturedGroups;

	/**
	 * The hit contexts.
	 *
	 * There may be multiple contexts for each hit (see contextFieldsPropName).
	 * Each int array starts with three bookkeeping integers, followed by the contexts information.
	 * The bookkeeping integers are:
	 * * 0 = hit start, index of the hit word (and length of the left context), counted from the start the context
	 * * 1 = right start, start of the right context, counted from the start the context
	 * * 2 = context length, length of 1 context. As stated above, there may be multiple contexts.
	 *
	 * The first context therefore starts at index 3.
	 *
	 */
	private int[][] contexts;

	/**
	 * The sort order, if we've sorted, or null if not
	 */
	Integer[] sortOrder;

	/** In context arrays, how many bookkeeping ints are stored at the start? */
	public static final int CONTEXTS_NUMBER_OF_BOOKKEEPING_INTS = 3;

	/** In context arrays, what index after the bookkeeping units indicates the hit start? */
	public static final int CONTEXTS_HIT_START_INDEX = 0;

	/** In context arrays, what index indicates the hit end (start of right part)? */
	public static final int CONTEXTS_RIGHT_START_INDEX = 1;

	/** In context arrays, what index indicates the length of the context? */
	public static final int CONTEXTS_LENGTH_INDEX = 2;

	/**
	 * The KWIC data, if it has been retrieved.
	 *
	 * NOTE: this will always be null if not all the hits have been retrieved.
	 */
	protected Map<Hit, Kwic> kwics;

	/**
	 * The concordances, if they have been retrieved.
	 *
	 * NOTE: when making concordances from the forward index, this will
	 * always be null, because Kwics will be used internally. This is
	 * only used when making concordances from the content store (the old
	 * default).
	 */
	Map<Hit, Concordance> concordances;

	/**
	 * The searcher object.
	 */
	protected Searcher searcher;

	/**
	 * If we have context information, this specifies the property (i.e. word, lemma, pos) the context came from.
	 * Otherwise, it is null.
	 */
	protected List<String> contextFieldsPropName;

	/**
	 * The default field to use for retrieving concordance information.
	 */
	protected String concordanceFieldName;

	/////////////////////////////////////////////

	/**
	 * Our SpanQuery, for getting the next Spans when the current one's done.
	 */
	protected SpanQuery spanQuery;

	/**
	 * The AtomicReaderContexts we should query in succession.
	 */
	protected List<AtomicReaderContext> atomicReaderContexts;

	/**
	 * What AtomicReaderContext we're querying now.
	 */
	protected int atomicReaderContextIndex = -1;

	/**
	 * Term contexts for the terms in the query.
	 */
	private Map<Term, TermContext> termContexts;

	/**
	 * docBase of the segment we're currently in
	 */
	protected int currentDocBase;

	/**
	 * Our Spans object, which may not have been fully read yet.
	 */
	protected BLSpans currentSourceSpans;

	/**
	 * Did we completely read our Spans object?
	 */
	protected boolean sourceSpansFullyRead = true;

	/////////////////////////////////////////////

	/**
	 * Stop retrieving hits after this number.
	 * (-1 = don't stop retrieving)
	 */
	private static int defaultMaxHitsToRetrieve = 1000000;

	/**
	 * Stop counting hits after this number.
	 * (-1 = don't stop counting)
	 */
	private static int defaultMaxHitsToCount = -1;

	/**
	 * Stop retrieving hits after this number.
	 * (-1 = don't stop retrieving)
	 */
	private int maxHitsToRetrieve = defaultMaxHitsToRetrieve;

	/**
	 * Stop counting hits after this number.
	 * (-1 = don't stop counting)
	 */
	private int maxHitsToCount = defaultMaxHitsToCount;

	/**
	 * If true, we've stopped retrieving hits because there are more than
	 * the maximum we've set.
	 */
	private boolean maxHitsRetrieved = false;

	/**
	 * If true, we've stopped counting hits because there are more than
	 * the maximum we've set.
	 */
	private boolean maxHitsCounted = false;

	/**
	 * The number of hits we've seen and counted so far. May be more than
	 * the number of hits we've retrieved if that exceeds maxHitsToRetrieve.
	 */
	private int hitsCounted = 0;

	/**
	 * The number of separate documents we've seen in the hits retrieved.
	 */
	private int docsRetrieved = 0;

	/**
	 * The number of separate documents we've counted so far (includes non-retrieved hits).
	 */
	private int docsCounted = 0;

	/**
	 * Document the previous hit was in, so we can count separate documents.
	 */
	private int previousHitDoc = -1;

	/**
	 * The desired context size (number of words to fetch around hits).
	 * Defaults to Searcher.getDefaultContextSize().
	 */
	private int desiredContextSize;

	/**
	 * The current context size (number of words around hits we now have).
	 */
	private int currentContextSize;

	/** Forward index to use as text context of &lt;w/&gt; tags in concordances (words; null = no text content) */
	String concWordFI;

	/** Forward index to use as text context between &lt;w/&gt; tags in concordances (punctuation+whitespace; null = just a space) */
	String concPunctFI;

	/** Forward indices to use as attributes of &lt;w/&gt; tags in concordances (null = the rest) */
	Collection<String> concAttrFI; // all other FIs are attributes

	/** What to use to make concordances: forward index or content store */
	ConcordanceType concsType;

	/** To keep track of captured groups, etc. */
	private HitQueryContext hitQueryContext;

	/**
	 * Construct a Hits object from an existing Hits object.
	 *
	 * The same hits list is reused. Context and sort order are
	 * not copied. All other fields are.
	 *
	 * @param copyFrom the Hits object to copy
	 */
	public Hits(Hits copyFrom) {
		try {
			copyFrom.ensureAllHitsRead();
		} catch (InterruptedException e) {
			// (should be detected by the client)
		}
		hits = copyFrom.hits;
		kwics = copyFrom.kwics;
		sourceSpansFullyRead = true; //copyFrom.sourceSpansFullyRead;
		//sourceSpans = copyFrom.sourceSpans;
		hitsCounted = copyFrom.hitsCounted;
		docsRetrieved = copyFrom.docsRetrieved;
		docsCounted = copyFrom.docsCounted;
		previousHitDoc = copyFrom.previousHitDoc;

		searcher = copyFrom.searcher;
		copySettingsFrom(copyFrom);

		currentContextSize = -1; // context is not copied
	}

	public void copySettingsFrom(Hits copyFrom) {
		concordanceFieldName = copyFrom.concordanceFieldName;
		maxHitsToRetrieve = copyFrom.maxHitsToRetrieve;
		maxHitsToCount = copyFrom.maxHitsToCount;
		maxHitsRetrieved = copyFrom.maxHitsRetrieved;
		maxHitsCounted = copyFrom.maxHitsCounted;
		desiredContextSize = copyFrom.desiredContextSize;
		concWordFI = copyFrom.concWordFI;
		concPunctFI = copyFrom.concPunctFI;
		concAttrFI = copyFrom.concAttrFI;
		concsType = copyFrom.concsType;
		hitQueryContext = copyFrom.hitQueryContext;
	}

	/**
	 * Construct an empty Hits object
	 *
	 * @param searcher
	 *            the searcher object
	 */
	public Hits(Searcher searcher) {
		this(searcher, searcher.getContentsFieldMainPropName());
	}

	/**
	 * Make a wrapper Hits object for a list of Hit objects.
	 *
	 * Does not copy the list, but reuses it.
	 *
	 * @param searcher
	 *            the searcher object
	 * @param hits the list of hits to wrap
	 */
	public Hits(Searcher searcher, List<Hit> hits) {
		this(searcher, searcher == null ? "contents" : searcher.getContentsFieldMainPropName(), hits);
	}

	/**
	 * Make a wrapper Hits object for a list of Hit objects.
	 *
	 * Does not copy the list, but reuses it.
	 *
	 * @param searcher
	 *            the searcher object
	 * @param concordanceFieldName
	 *            field to use by default when finding concordances
	 * @param hits the list of hits to wrap
	 */
	public Hits(Searcher searcher, String concordanceFieldName, List<Hit> hits) {
		this.searcher = searcher;
		this.hits = hits;
		hitsCounted = hits.size();
		setConcordanceField(concordanceFieldName);
		desiredContextSize = searcher == null ? 5 : searcher.getDefaultContextSize();
		currentContextSize = -1;
		int prevDoc = -1;
		docsRetrieved = docsCounted = 0;
		for (Hit h: hits) {
			if (h.doc != prevDoc) {
				docsRetrieved++;
				docsCounted++;
				prevDoc = h.doc;
			}
		}
		if (searcher == null) { // (test)
			concWordFI = concPunctFI = null;
			concAttrFI = null;
			concsType = ConcordanceType.FORWARD_INDEX;
		} else {
			concWordFI = searcher.getConcWordFI();
			concPunctFI = searcher.getConcPunctFI();
			concAttrFI = searcher.getConcAttrFI();
			concsType = searcher.getDefaultConcordanceType();
		}
	}

	/**
	 * Construct an empty Hits object
	 *
	 * @param searcher
	 *            the searcher object
	 * @param concordanceFieldPropName
	 *            field to use by default when finding concordances
	 */
	public Hits(Searcher searcher, String concordanceFieldPropName) {
		this.searcher = searcher;
		hits = new ArrayList<Hit>();
		hitsCounted = 0;
		setConcordanceField(concordanceFieldPropName);
		currentContextSize = -1;

		if (searcher == null) { // (test)
			desiredContextSize = 0;
			concWordFI = concPunctFI = null;
			concAttrFI = null;
			concsType = ConcordanceType.FORWARD_INDEX;
		} else {
			desiredContextSize = searcher.getDefaultContextSize();
			concWordFI = searcher.getConcWordFI();
			concPunctFI = searcher.getConcPunctFI();
			concAttrFI = searcher.getConcAttrFI();
			concsType = searcher.getDefaultConcordanceType();
		}
	}

	/**
	 * Construct an empty Hits object.
	 *
	 * If possible, don't use this constructor, use the one that takes
	 * a SpanQuery, as it's more efficient.
	 *
	 * @param searcher
	 *            the searcher object
	 * @param concordanceFieldPropName
	 *            field to use by default when finding concordances
	 * @param source
	 *            where to retrieve the Hit objects from
	 * @deprecated supply a SpanQuery to a Hits object instead
	 */
	@Deprecated
	public Hits(Searcher searcher, String concordanceFieldPropName, Spans source) {
		this(searcher, concordanceFieldPropName);

		currentSourceSpans = BLSpansWrapper.optWrap(source);
		sourceSpansFullyRead = false;
	}

	/**
	 * Construct an empty Hits object
	 *
	 * @param searcher
	 *            the searcher object
	 * @param concordanceFieldPropName
	 *            field to use by default when finding concordances
	 * @param sourceQuery
	 *            the query to execute to get the hits
	 * @throws TooManyClauses if the query is overly broad (expands to too many terms)
	 */
	public Hits(Searcher searcher, String concordanceFieldPropName, SpanQuery sourceQuery)
			throws TooManyClauses {
		this(searcher, concordanceFieldPropName);

		try {
			DirectoryReader reader = searcher == null ? null : searcher.getIndexReader();
			spanQuery = (SpanQuery) sourceQuery.rewrite(reader);
			termContexts = new HashMap<Term, TermContext>();
			TreeSet<Term> terms = new TreeSet<Term>();
			spanQuery.extractTerms(terms);
			for (Term term: terms) {
				termContexts.put(term, TermContext.build(reader.getContext(), term, true));
			}

<<<<<<< HEAD
			currentSourceSpans = null;
			atomicReaderContexts = reader == null ? null : reader.leaves();
			atomicReaderContextIndex = -1;
			//sourceSpans = BLSpansWrapper.optWrap(spanQuery.getSpans(srw != null ? srw.getContext() : null, srw != null ? srw.getLiveDocs() : null, termContexts));
=======
			sourceSpans = BLSpansWrapper.optWrap(spanQuery.getSpans(srw != null ? srw.getContext() : null,
					srw != null ? srw.getLiveDocs() : null, termContexts));
			hitQueryContext = new HitQueryContext(sourceSpans); // to keep track of captured groups, etc.
			sourceSpans.setHitQueryContext(hitQueryContext); // let captured groups register themselves
			if (hitQueryContext.numberOfCapturedGroups() > 0) {
				capturedGroups = new HashMap<Hit, Span[]>();
			}
>>>>>>> 7cad6205
		} catch (IOException e) {
			throw new RuntimeException(e);
		}

		// logger.debug("SPANS: " + sourceSpans);
		sourceSpansFullyRead = false;
	}

	/**
	 * Construct an empty Hits object
	 *
	 * @param searcher
	 *            the searcher object
	 * @param sourceQuery
	 *            the query to execute to get the hits
	 * @throws TooManyClauses if the query is overly broad (expands to too many terms)
	 */
	public Hits(Searcher searcher, SpanQuery sourceQuery) throws TooManyClauses {
		this(searcher, searcher.getContentsFieldMainPropName(), sourceQuery);
	}

	/** Returns the context size.
	 * @return context size (number of words to fetch around hits)
	 */
	public int getContextSize() {
		return desiredContextSize;
	}

	/** Sets the desired context size.
	 * @param contextSize the context size (number of words to fetch around hits)
	 */
	public synchronized void setContextSize(int contextSize) {
		if (this.desiredContextSize == contextSize)
			return; // no need to reset anything
		this.desiredContextSize = contextSize;

		// Reset context and concordances so we get the correct context size next time
		currentContextSize = -1;
		contextFieldsPropName = null;
		concordances = null;
		kwics = null;
	}

	/**
	 * Were all hits retrieved, or did we stop because there were too many?
	 * @return true if all hits were retrieved
	 * @deprecated renamed to maxHitsRetrieved()
	 */
	@Deprecated
	public boolean tooManyHits() {
		return maxHitsRetrieved();
	}

	/**
	 * Did we stop retrieving hits because we reached the maximum?
	 * @return true if we reached the maximum and stopped retrieving hits
	 */
	public boolean maxHitsRetrieved() {
		return maxHitsRetrieved;
	}

	/**
	 * Did we stop counting hits because we reached the maximum?
	 * @return true if we reached the maximum and stopped counting hits
	 */
	public boolean maxHitsCounted() {
		return maxHitsCounted;
	}

	/**
	 * Get the list of hits.
	 *
	 * @return the list of hits
	 * @deprecated Slow, breaks optimizations. Iterate over the Hits object and/or Hits.window() instead.
	 */
	@Deprecated
	public synchronized List<Hit> getHits() {
		try {
			ensureAllHitsRead();
		} catch (InterruptedException e) {
			// Interrupted; just return the hits we've gathered so far.
		}
		// We do it this way because if we return (a copy of) the hits list,
		// you get it unsorted.
		List<Hit> list = new ArrayList<Hit>();
		for (Hit h: this) {
			list.add(h);
		}
		return list;
	}

	/**
	 * If we still have only partially read our Spans object,
	 * read the rest of it and add all the hits.
	 * @throws InterruptedException if the thread was interrupted during this operation
	 */
	private void ensureAllHitsRead() throws InterruptedException {
		ensureHitsRead(-1);
	}

	/**
	 * Ensure that we have read at least as many hits as specified in the parameter.
	 *
	 * @param number the minimum number of hits that will have been read when this method
	 *   returns (unless there are fewer hits than this); if negative, reads all hits
	 * @throws InterruptedException if the thread was interrupted during this operation
	 */
	void ensureHitsRead(int number) throws InterruptedException {
		if (sourceSpansFullyRead || (number >= 0 && hits.size() >= number))
			return;

		synchronized (this) {
			boolean readAllHits = number < 0;
			Thread currentThread = Thread.currentThread();
			try {
				while (readAllHits || hits.size() < number) {

					// Check if the thread should terminate
					if (currentThread.isInterrupted())
						throw new InterruptedException(
								"Thread was interrupted while gathering hits");

					// Stop if we're at the maximum number of hits we want to count
					if (maxHitsToCount >= 0 && hitsCounted >= maxHitsToCount) {
						maxHitsCounted = true;
						break;
					}

					// Get the next hit from the spans, moving to the next
					// segment when necessary.
					while (true) {
						if (currentSourceSpans == null) {

							if (spanQuery == null) {
								// We started from a Spans, not a SpanQuery. We're done now.
								// (only used in deprecated methods or while testing)
								return;
							}

							atomicReaderContextIndex++;
							if (atomicReaderContexts != null && atomicReaderContextIndex >= atomicReaderContexts.size()) {
								sourceSpansFullyRead = true;
								return;
							}
							if (atomicReaderContexts != null) {
								// Get the atomic reader context and get the next Spans from it.
								AtomicReaderContext context = atomicReaderContexts.get(atomicReaderContextIndex);
								currentDocBase = context.docBase;
								Bits liveDocs = context.reader().getLiveDocs();
								currentSourceSpans = BLSpansWrapper.optWrap(spanQuery.getSpans(context, liveDocs, termContexts));
							} else {
								// TESTING
								currentDocBase = 0;
								if (atomicReaderContextIndex > 0) {
									sourceSpansFullyRead = true;
									return;
								}
								currentSourceSpans = BLSpansWrapper.optWrap(spanQuery.getSpans(null, null, termContexts));
							}
						}

						// Advance to next hit
						if (currentSourceSpans.next()) {
							// We're at the next hit.
							break;
						} else {
							// This one is exhausted; go to the next one.
							currentSourceSpans = null;
						}
					}

					// Count the hit and add it (unless we've reached the maximum number of hits we
					// want)
					hitsCounted++;
					int hitDoc = currentSourceSpans.doc() + currentDocBase;
					if (hitDoc != previousHitDoc) {
						docsCounted++;
						if (!maxHitsRetrieved)
							docsRetrieved++;
						previousHitDoc = hitDoc;
					}
					maxHitsRetrieved = maxHitsToRetrieve >= 0 && hits.size() >= maxHitsToRetrieve;
					if (!maxHitsRetrieved) {
<<<<<<< HEAD
						Hit h = currentSourceSpans.getHit();
						//System.out.println("doc: " + h.doc + " + " + currentDocBase + " = " + (h.doc + currentDocBase));
						h.doc += currentDocBase;
						hits.add(h);
=======
						Hit hit = sourceSpans.getHit();
						hits.add(hit);
						if (capturedGroups != null) {
							Span[] groups = new Span[hitQueryContext.numberOfCapturedGroups()];
							hitQueryContext.getCapturedGroups(groups);
							capturedGroups.put(hit, groups);
						}
>>>>>>> 7cad6205
					}
				}
			} catch (IOException e) {
				throw new RuntimeException(e);
			}
		}
	}

	/**
	 * Sort the list of hits.
	 *
	 * Note that if the thread is interrupted during this, sort may return
	 * without the hits actually being fully read and sorted. We don't want
	 * to add throws declarations to our whole API, so we assume the calling
	 * method will check for thread interruption if the application uses it.
	 *
	 * @param sortProp
	 *            the hit property/properties to sort on
	 * @param reverseSort
	 *            if true, sort in descending order
	 * @deprecated use single HitProperty version, possibly with HitPropertyMultiple
	 */
	@Deprecated
	public void sort(HitProperty[] sortProp, boolean reverseSort) {
		if (sortProp.length == 1)
			sort(sortProp[0], reverseSort);
		else
			sort(new HitPropertyMultiple(sortProp), reverseSort);
	}

	/**
	 * Sort the list of hits.
	 *
	 * Note that if the thread is interrupted during this, sort may return
	 * without the hits actually being fully read and sorted. We don't want
	 * to add throws declarations to our whole API, so we assume the calling
	 * method will check for thread interruption if the application uses it.
	 *
	 * @param sortProp
	 *            the hit property/properties to sort on
	 * @deprecated use single HitProperty version, possibly with HitPropertyMultiple
	 */
	@Deprecated
	public void sort(HitProperty... sortProp) {
		sort(sortProp, false);
	}

	/**
	 * Sort the list of hits.
	 *
	 * Note that if the thread is interrupted during this, sort may return
	 * without the hits actually being fully read and sorted. We don't want
	 * to add throws declarations to our whole API, so we assume the calling
	 * method will check for thread interruption if the application uses it.
	 *
	 * @param sortProp
	 *            the hit property to sort on
	 */
	public void sort(final HitProperty sortProp) {
		sort(sortProp, false, searcher.isDefaultSearchCaseSensitive());
	}

	/**
	 * Sort the list of hits.
	 *
	 * Note that if the thread is interrupted during this, sort may return
	 * without the hits actually being fully read and sorted. We don't want
	 * to add throws declarations to our whole API, so we assume the calling
	 * method will check for thread interruption if the application uses it.
	 *
	 * Case-sensitivity depends on the default case-sensitivity set on the Searcher
	 * object.
	 *
	 * @param sortProp
	 *            the hit property to sort on
	 * @param reverseSort
	 *            if true, sort in descending order
	 */
	public void sort(final HitProperty sortProp, boolean reverseSort) {
		sort(sortProp, reverseSort, searcher.isDefaultSearchCaseSensitive());
	}

	/**
	 * Sort the list of hits.
	 *
	 * Note that if the thread is interrupted during this, sort may return
	 * without the hits actually being fully read and sorted. We don't want
	 * to add throws declarations to our whole API, so we assume the calling
	 * method will check for thread interruption if the application uses it.
	 *
	 * @param sortProp
	 *            the hit property to sort on
	 * @param reverseSort
	 *            if true, sort in descending order
	 * @param sensitive whether to sort case-sensitively or not
	 */
	public synchronized void sort(final HitProperty sortProp, boolean reverseSort, boolean sensitive) {
		try {
			ensureAllHitsRead();
		} catch (InterruptedException e) {
			// Thread was interrupted; don't complete the operation but return
			// and let the caller detect and deal with the interruption.
			return;
		}

		// Make sure we have a sort order array of sufficient size
		if (sortOrder == null || sortOrder.length < hits.size()) {
			sortOrder = new Integer[hits.size()];
		}
		// Fill the array with the original hit order (0, 1, 2, ...)
		int n = hits.size();
		for (int i = 0; i < n; i++)
			sortOrder[i] = i;

		// Do we need context and don't we have it yet?
		List<String> requiredContext = sortProp.needsContext();
		if (requiredContext != null
				&& (!requiredContext.equals(contextFieldsPropName) || currentContextSize != desiredContextSize)) {
			// Get 'em
			findContext(requiredContext);
		}

		Arrays.sort(sortOrder, sortProp);

		if (reverseSort) {
			// Instead of creating a new Comparator that reverses the order of the
			// sort property (which adds an extra layer of indirection to each of the
			// O(n log n) comparisons), just reverse the hits now (which runs
			// in linear time).
			//Collections.reverse(hits);
			for (int i = 0; i < n / 2; i++) {
				sortOrder[i] = sortOrder[n - i - 1];
			}
		}
	}

	/**
	 * Return a new Hits object with these hits sorted by the given property.
	 *
	 * This keeps the existing sort (or lack of one) intact and allows you to cache
	 * different sorts of the same resultset. The hits themselves are reused between
	 * the two Hits instances, so not too much additional memory is used.
	 *
	 * @param sortProp
	 *            the hit property to sort on
	 * @param reverseSort
	 *            if true, sort in descending order
	 * @param sensitive whether to sort case-sensitively or not
	 * @return a new Hits object with the same hits, sorted in the specified way
	 */
	public Hits sortedBy(HitProperty sortProp, boolean reverseSort, boolean sensitive) {
		Hits hits = new Hits(this);
		sortProp = sortProp.copyWithHits(hits);
		hits.sort(sortProp, reverseSort, sensitive);
		return hits;
	}

	/**
	 * Return a new Hits object with these hits sorted by the given property.
	 *
	 * This keeps the existing sort (or lack of one) intact and allows you to cache
	 * different sorts of the same resultset. The hits themselves are reused between
	 * the two Hits instances, so not too much additional memory is used.
	 *
	 * @param sortProp
	 *            the hit property to sort on
	 * @param reverseSort
	 *            if true, sort in descending order
	 * @return a new Hits object with the same hits, sorted in the specified way
	 */
	public Hits sortedBy(final HitProperty sortProp, boolean reverseSort) {
		return sortedBy(sortProp, reverseSort, searcher.isDefaultSearchCaseSensitive());
	}

	/**
	 * Return a new Hits object with these hits sorted by the given property.
	 *
	 * This keeps the existing sort (or lack of one) intact and allows you to cache
	 * different sorts of the same resultset. The hits themselves are reused between
	 * the two Hits instances, so not too much additional memory is used.
	 *
	 * @param sortProp
	 *            the hit property to sort on
	 * @return a new Hits object with the same hits, sorted in the specified way
	 */
	public Hits sortedBy(final HitProperty sortProp) {
		return sortedBy(sortProp, false, searcher.isDefaultSearchCaseSensitive());
	}

	/**
	 * Group these hits by a criterium (or several criteria).
	 *
	 * @param criteria
	 *            the hit property to group on
	 * @return a HitGroups object representing the grouped hits
	 */
	@SuppressWarnings("deprecation") // ResultsGrouper constructor will be made package-private eventually
	public HitGroups groupedBy(final HitProperty criteria) {
		return new ResultsGrouper(this, criteria);
	}

	/**
	 * Return a per-document view of these hits.
	 *
	 * @return the per-document view.
	 */
	@SuppressWarnings("deprecation") // DocResults constructor will be made package-private eventually
	public DocResults perDocResults() {
		return new DocResults(searcher, this);
	}

	/**
	 * Add a hit to the list
	 *
	 * NOTE: if the hits were sorted, the sort is gone after this!
	 *
	 * @param hit
	 *            the hit
	 * @deprecated use constructor that takes a list of Hits instead
	 */
	@Deprecated
	public synchronized void add(Hit hit) {
		try {
			ensureAllHitsRead();
		} catch (InterruptedException e) {
			// Thread was interrupted; don't complete the operation but return
			// and let the caller detect and deal with the interruption.
			return;
		}
		hits.add(hit);
		sortOrder = null; // sortOrder not correct any more, and array is too short
		hitsCounted++;
		int hitDoc = hit.doc;
		if (hitDoc != previousHitDoc) {
			docsCounted++;
			docsRetrieved++;
			previousHitDoc = hitDoc;
		}
	}

	/**
	 * Determines if there are at least a certain number of hits
	 *
	 * This may be used if we don't want to process all hits (which
	 * may be a lot) but we do need to know something about the size
	 * of the result set (such as for paging).
	 *
	 * Note that this method applies to the hits retrieved, which may
	 * be less than the total number of hits (depending on maxHitsToRetrieve).
	 *
	 * @param lowerBound the number we're testing against
	 *
	 * @return true if the size of this set is at least lowerBound, false otherwise.
	 */
	public boolean sizeAtLeast(int lowerBound) {
		try {
			// Try to fetch at least this many hits
			ensureHitsRead(lowerBound);
		} catch (InterruptedException e) {
			// Thread was interrupted; abort operation
			// and let client decide what to do
		}

		return hits.size() >= lowerBound;
	}

	/**
	 * Return the number of hits available.
	 *
	 * Note that this method applies to the hits retrieved, which may
	 * be less than the total number of hits (depending on maxHitsToRetrieve).
	 * Use totalSize() to find the total hit count (which may also be limited
	 * depending on maxHitsToCount).
	 *
	 * @return the number of hits available
	 */
	public int size() {
		try {
			// Probably not all hits have been seen yet. Collect them all.
			ensureAllHitsRead();
		} catch (InterruptedException e) {
			// Thread was interrupted; don't complete the operation but return
			// and let the caller detect and deal with the interruption.
			// Returned value is probably not the correct total number of hits,
			// but will not cause any crashes. The thread was interrupted anyway,
			// the value should never be presented to the user.
		}
		return hits.size();
	}

	/**
	 * Return the total number of hits.
	 *
	 * NOTE: Depending on maxHitsToRetrieve, hit retrieval may stop
	 * before all hits are seen. We do keep counting hits though
	 * (until we reach maxHitsToCount, or that value is negative).
	 * This method returns our total hit count. Some of these hits
	 * may not be available.
	 *
	 * @return the total hit count
	 */
	public int totalSize() {
		try {
			ensureAllHitsRead();
		} catch (InterruptedException e) {
			// Thread was interrupted; don't complete the operation but return
			// and let the caller detect and deal with the interruption.
			// Returned value is probably not the correct total number of hits,
			// but will not cause any crashes. The thread was interrupted anyway,
			// the value should never be presented to the user.
		}
		return hitsCounted;
	}

	/**
	 * Return the number of documents in the hits we've retrieved.
	 *
	 * @return the number of documents.
	 */
	public int numberOfDocs() {
		try {
			ensureAllHitsRead();
		} catch (InterruptedException e) {
			// Thread was interrupted; don't complete the operation but return
			// and let the caller detect and deal with the interruption.
			// Returned value is probably not the correct total number of hits,
			// but will not cause any crashes. The thread was interrupted anyway,
			// the value should never be presented to the user.
		}
		return docsRetrieved;
	}

	/**
	 * Return the total number of documents in all hits.
	 * This counts documents even in hits that are not stored, only counted.
	 *
	 * @return the total number of documents.
	 */
	public int totalNumberOfDocs() {
		try {
			ensureAllHitsRead();
		} catch (InterruptedException e) {
			// Thread was interrupted; don't complete the operation but return
			// and let the caller detect and deal with the interruption.
			// Returned value is probably not the correct total number of hits,
			// but will not cause any crashes. The thread was interrupted anyway,
			// the value should never be presented to the user.
		}
		return docsCounted;
	}

	/**
	 * Return the number of hits counted so far.
	 *
	 * If you're retrieving hit in a background thread, call this
	 * method from another thread to get an update of the count so far.
	 *
	 * @return the current total hit count
	 */
	public int countSoFarHitsCounted() {
		return hitsCounted;
	}

	/**
	 * Return the number of hits retrieved so far.
	 *
	 * If you're retrieving hits in a background thread, call this
	 * method from another thread to get an update of the count so far.
	 *
	 * @return the current total hit count
	 */
	public int countSoFarHitsRetrieved() {
		return hits.size();
	}

	/**
	 * Return the number of documents counted so far.
	 *
	 * If you're retrieving hit in a background thread, call this
	 * method from another thread to get an update of the count so far.
	 *
	 * @return the current total hit count
	 */
	public int countSoFarDocsCounted() {
		return docsCounted;
	}

	/**
	 * Return the number of documents retrieved so far.
	 *
	 * If you're retrieving hits in a background thread, call this
	 * method from another thread to get an update of the count so far.
	 *
	 * @return the current total hit count
	 */
	public int countSoFarDocsRetrieved() {
		return docsRetrieved;
	}

	/**
	 * Check if we're done retrieving/counting hits.
	 *
	 * If you're retrieving hits in a background thread, call this
	 * method from another thread to check if all hits have been processed.
	 *
	 * @return true iff all hits have been retrieved/counted.
	 */
	public boolean doneFetchingHits() {
		return sourceSpansFullyRead || maxHitsCounted;
	}

	/**
	 * Iterate over the hits in the original (pre-sort) order.
	 * @return an iterable object that will produce hits in the original order.
	 */
	public Iterable<Hit> hitsInOriginalOrder() {
		return new Iterable<Hit>() {
			@Override
			public Iterator<Hit> iterator() {
				return Hits.this.getIterator(true);
			}
		};
	}

	/**
	 * Return an iterator over these hits that produces the
	 * hits in their original order.
	 *
	 * @param originalOrder if true, returns hits in original order. If false,
	 *   returns them in sorted order (if any)
	 * @return the iterator
	 */
	public Iterator<Hit> getIterator(final boolean originalOrder) {
		// Construct a custom iterator that iterates over the hits in the hits
		// list, but can also take into account the Spans object that may not have
		// been fully read. This ensures we don't instantiate Hit objects for all hits
		// if we just want to display the first few.
		return new Iterator<Hit>() {

			int index = -1;

			@Override
			public boolean hasNext() {
				// Do we still have hits in the hits list?
				try {
					ensureHitsRead(index + 2);
				} catch (InterruptedException e) {
					// Thread was interrupted. Don't finish reading hits and accept possibly wrong
					// answer.
					// Client must detect the interruption and stop the thread.
				}
				return hits.size() >= index + 2;
			}

			@Override
			public Hit next() {
				// Check if there is a next, taking unread hits from Spans into account
				if (hasNext()) {
					index++;
					return hits.get( (originalOrder || sortOrder == null) ? index : sortOrder[index]);
				}
				throw new NoSuchElementException();
			}

			@Override
			public void remove() {
				throw new UnsupportedOperationException();
			}

		};
	}

	/**
	 * Return an iterator over these hits.
	 *
	 * The order is the sorted order, not the original order. Use
	 * hitsInOriginalOrder() to iterate in the original order.
	 *
	 * @return the iterator
	 */
	@Override
	public Iterator<Hit> iterator() {
		return getIterator(false);
	}

	/**
	 * Return the specified hit number, based on the order they
	 * were originally found (not the sorted order).
	 *
	 * @param i
	 *            index of the desired hit
	 * @return the hit, or null if it's beyond the last hit
	 */
	public Hit getByOriginalOrder(int i) {
		try {
			ensureHitsRead(i + 1);
		} catch (InterruptedException e) {
			// Thread was interrupted. Required hit hasn't been gathered;
			// we will just return null.
		}
		if (i >= hits.size())
			return null;
		return hits.get(i);
	}

	/**
	 * Return the specified hit.
	 *
	 * @param i
	 *            index of the desired hit
	 * @return the hit, or null if it's beyond the last hit
	 */
	public Hit get(int i) {
		try {
			ensureHitsRead(i + 1);
		} catch (InterruptedException e) {
			// Thread was interrupted. Required hit hasn't been gathered;
			// we will just return null.
		}
		if (i >= hits.size())
			return null;
		return hits.get(sortOrder == null ? i : sortOrder[i]);
	}

	/**
	 * Return the concordance for the specified hit.
	 *
	 * The first call to this method will fetch the concordances for all the hits in this
	 * Hits object. So make sure to select an appropriate HitsWindow first: don't call this
	 * method on a Hits set with >1M hits unless you really want to display all of them in one
	 * go.
	 *
	 * @param h the hit
	 * @return concordance for this hit
	 */
	public Concordance getConcordance(Hit h) {
		return getConcordance(h, desiredContextSize);
	}

	/**
	 * Return the KWIC for the specified hit.
	 *
	 * The first call to this method will fetch the KWICs for all the hits in this
	 * Hits object. So make sure to select an appropriate HitsWindow first: don't call this
	 * method on a Hits set with >1M hits unless you really want to display all of them in one
	 * go.
	 *
	 * @param h the hit
	 * @return KWIC for this hit
	 */
	public Kwic getKwic(Hit h) {
		return getKwic(h, desiredContextSize);
	}

	/**
	 * Retrieve a single concordance. Only use if you need a larger snippet around a single
	 * hit. If you need concordances for a set of hits, just instantiate a HitsWindow and call
	 * getConcordance() on that; it will fetch all concordances in the window in a batch, which
	 * is more efficient.
	 *
	 * @param fieldName field to use for building the concordance
	 * @param hit the hit for which we want a concordance
	 * @param contextSize the desired number of words around the hit
	 * @return the concordance
	 */
	public synchronized Concordance getConcordance(String fieldName, Hit hit, int contextSize) {
		List<Hit> oneHit = Arrays.asList(hit);
		Hits h = new Hits(searcher, oneHit);
		h.copySettingsFrom(this); // concordance type, etc.
		if (concsType == ConcordanceType.FORWARD_INDEX) {
			Map<Hit, Kwic> oneKwic = h.retrieveKwics(contextSize, fieldName);
			return oneKwic.get(hit).toConcordance();
		} else {
			Map<Hit, Concordance> oneConc = h.retrieveConcordancesFromContentStore(contextSize, fieldName);
			return oneConc.get(hit);
		}
	}

	/**
	 * Retrieve a single KWIC (KeyWord In Context). Only use if you need a larger
	 * snippet around a single
	 * hit. If you need KWICs for a set of hits, just instantiate a HitsWindow and call
	 * getKwic() on that; it will fetch all KWICs in the window in a batch, which
	 * is more efficient.
	 *
	 * @param fieldName field to use for building the KWIC
	 * @param hit the hit for which we want a KWIC
	 * @param contextSize the desired number of words around the hit
	 * @return the KWIC
	 */
	public Kwic getKwic(String fieldName, Hit hit, int contextSize) {
		List<Hit> oneHit = Arrays.asList(hit);
		Hits h = new Hits(searcher, oneHit);
		h.copySettingsFrom(this); // concordance type, etc.
		Map<Hit, Kwic> oneConc = h.retrieveKwics(contextSize, fieldName);
		return oneConc.get(hit);
	}

	/**
	 * Get a concordance with a custom context size.
	 *
	 * Don't call this directly for displaying a list of results. In that case,
	 * just instantiate a HitsWindow, call setContextSize() on it to set a
	 * default context size and call getConcordance(Hit) for each hit. That's
	 * more efficient if you're dealing with many hits.
	 *
	 * This method is mostly just for getting a larger snippet around
	 * a single hit.
	 *
	 * @param h the hit
	 * @param contextSize the context size for this concordance
	 *   (only use if you want a different one than the preset preference)
	 * @return concordance for this hit
	 */
	public synchronized Concordance getConcordance(Hit h, int contextSize) {
		if (concsType == ConcordanceType.FORWARD_INDEX)
			return getKwic(h, contextSize).toConcordance();

		if (contextSize != desiredContextSize) {
			// Different context size than the default for the whole set;
			// We probably want to show a hit with a larger snippet around it
			// (say, 50 words or so). Don't clobber the context of the other
			// hits, just fetch this snippet separately.
			return getConcordance(concordanceFieldName, h, contextSize);
		}

		// Default context size. Read all hits and find concordances for all of them
		// in batch.
		try {
			ensureAllHitsRead();
		} catch (InterruptedException e) {
			// Thread was interrupted. Just go ahead with the hits we did
			// get, so at least we can return a valid concordance object and
			// not break the calling method. It is responsible for checking
			// for thread interruption (only some applications use this at all,
			// so throwing exceptions from all methods is too inconvenient)
		}
		if (concordances == null) {
			findConcordances(); // just try to find the default concordances
		}
		Concordance conc = concordances.get(h);
		if (conc == null)
			throw new RuntimeException("Concordance for hit not found: " + h);
		return conc;
	}

	/**
	 * Get a KWIC with a custom context size.
	 *
	 * Don't call this directly for displaying a list of results. In that case,
	 * just instantiate a HitsWindow, call setContextSize() on it to set a
	 * default context size and call getKwic(Hit) for each hit. That's
	 * more efficient if you're dealing with many hits.
	 *
	 * This method is mostly just for getting a larger snippet around
	 * a single hit.
	 *
	 * @param h the hit
	 * @param contextSize the context size for this KWIC
	 *   (only use if you want a different one than the preset preference)
	 * @return KWIC for this hit
	 */
	public Kwic getKwic(Hit h, int contextSize) {
		if (contextSize != desiredContextSize) {
			// Different context size than the default for the whole set;
			// We probably want to show a hit with a larger snippet around it
			// (say, 50 words or so). Don't clobber the context of the other
			// hits, just fetch this snippet separately.
			return getKwic(concordanceFieldName, h, contextSize);
		}

		// Default context size. Read all hits and find concordances for all of them
		// in batch.
		try {
			ensureAllHitsRead();
		} catch (InterruptedException e) {
			// Thread was interrupted. Just go ahead with the hits we did
			// get, so at least we can return a valid concordance object and
			// not break the calling method. It is responsible for checking
			// for thread interruption (only some applications use this at all,
			// so throwing exceptions from all methods is too inconvenient)
		}
		if (kwics == null) {
			findKwics(); // just try to find the default concordances
		}
		Kwic kwic = kwics.get(h);
		if (kwic == null)
			throw new RuntimeException("KWIC for hit not found: " + h);
		return kwic;
	}

	/**
	 * Retrieve concordances for the hits.
	 *
	 * You shouldn't have to call this manually, as it's automatically called when
	 * you call getConcordance() for the first time.
	 */
	synchronized void findConcordances() {
		if (concsType == ConcordanceType.FORWARD_INDEX) {
			findKwics();
			return;
		}

		try {
			ensureAllHitsRead();
		} catch (InterruptedException e) {
			// Thread was interrupted. Just go ahead with the hits we did
			// get, so at least we'll have valid concordances.
		}
		// Make sure we don't have the desired concordances already
		if (concordances != null) {
			return;
		}

		// Get the concordances
		concordances = retrieveConcordancesFromContentStore(desiredContextSize, concordanceFieldName);
	}

	/**
	 * Retrieve KWICs for the hits.
	 *
	 * You shouldn't have to call this manually, as it's automatically called when
	 * you call getKwic() for the first time.
	 */
	synchronized void findKwics() {
		try {
			ensureAllHitsRead();
		} catch (InterruptedException e) {
			// Thread was interrupted. Just go ahead with the hits we did
			// get, so at least we'll have valid concordances.
		}
		// Make sure we don't have the desired concordances already
		if (kwics != null) {
			return;
		}

		// Get the concordances
		kwics = retrieveKwics(desiredContextSize, concordanceFieldName);
	}

	/**
	 * Retrieve KWICs for a (sub)list of hits.
	 *
	 * KWICs are the hit words 'centered' with a certain number of context words around them.
	 *
	 * The size of the left and right context (in words) may be set using
	 * Searcher.setConcordanceContextSize().
	 *
	 * @param contextSize
	 *            how many words around the hit to retrieve
	 * @param fieldName
	 *            field to use for building KWICs
	 *
	 * @return the KWICs
	 */
	private Map<Hit, Kwic> retrieveKwics(int contextSize, String fieldName) {

		// Group hits per document
		Map<Integer, List<Hit>> hitsPerDocument = new HashMap<Integer, List<Hit>>();
		for (Hit key: this) {
			List<Hit> hitsInDoc = hitsPerDocument.get(key.doc);
			if (hitsInDoc == null) {
				hitsInDoc = new ArrayList<Hit>();
				hitsPerDocument.put(key.doc, hitsInDoc);
			}
			hitsInDoc.add(key);
		}

		if (concsType == ConcordanceType.FORWARD_INDEX) {
			// Yes, make 'em from the forward index (faster)
			ForwardIndex forwardIndex = null;
			if (searcher.getConcWordFI() != null)
				forwardIndex = searcher.getForwardIndex(ComplexFieldUtil.propertyField(fieldName,
						searcher.getConcWordFI()));

			ForwardIndex punctForwardIndex = null;
			if (searcher.getConcPunctFI() != null)
				punctForwardIndex = searcher.getForwardIndex(ComplexFieldUtil.propertyField(
						fieldName, searcher.getConcPunctFI()));

			Map<String, ForwardIndex> attrForwardIndices = new HashMap<String, ForwardIndex>();
			if (searcher.getConcAttrFI() == null) {
				// All other FIs are attributes
				for (String p: searcher.getForwardIndices().keySet()) {
					String[] components = ComplexFieldUtil.getNameComponents(p);
					String propName = components[1];
					if (propName.equals(searcher.getConcWordFI())
							|| propName.equals(searcher.getConcPunctFI()))
						continue;
					attrForwardIndices.put(propName, searcher.getForwardIndex(p));
				}
			} else {
				// Specific list of attribute FIs
				for (String p: searcher.getConcAttrFI()) {
					attrForwardIndices.put(p,
							searcher.getForwardIndex(ComplexFieldUtil.propertyField(fieldName, p)));
				}
			}

			Map<Hit, Kwic> conc1 = new HashMap<Hit, Kwic>();
			for (List<Hit> l: hitsPerDocument.values()) {
				Hits hitsInThisDoc = new Hits(searcher, l);
				hitsInThisDoc.copySettingsFrom(this);
				hitsInThisDoc.makeKwicsSingleDocForwardIndex(forwardIndex, punctForwardIndex,
						attrForwardIndices, contextSize, conc1);
			}
			return conc1;
		}

		throw new RuntimeException("Cannot make KWICs without forward index!");
	}

	/**
	 * Retrieve context words for the hits.
	 *
	 * @param fieldProps
	 *            the field and properties to use for the context
	 */
	public synchronized void findContext(List<String> fieldProps) {
		try {
			ensureAllHitsRead();
		} catch (InterruptedException e) {
			// Thread was interrupted. Just go ahead with the hits we did
			// get, so at least we can return with valid context.
		}
		// Make sure we don't have the desired context already
		if (contextFieldsPropName != null && fieldProps.equals(contextFieldsPropName)
				&& desiredContextSize == currentContextSize) {
			return;
		}

		List<ForwardIndex> fis = new ArrayList<ForwardIndex>();
		for (String fieldPropName: fieldProps) {
			fis.add(searcher.getForwardIndex(fieldPropName));
		}

		// Get the context
		// Group hits per document
		List<Hit> hitsInSameDoc = new ArrayList<Hit>();
		int currentDoc = -1;
		int index = 0;
		if (contexts == null || contexts.length < hits.size()) {
			contexts = new int[hits.size()][];
		}
		for (Hit hit: hits) {
			if (hit.doc != currentDoc) {
				if (currentDoc >= 0) {
					findPartOfContext(hitsInSameDoc, index - hitsInSameDoc.size(), fis);

					// Reset hits list for next doc
					hitsInSameDoc.clear();
				}
				currentDoc = hit.doc; // start a new document
			}
			hitsInSameDoc.add(hit);
			index++;
		}
		if (hitsInSameDoc.size() > 0)
			findPartOfContext(hitsInSameDoc, index - hitsInSameDoc.size(), fis);

		Map<Integer, List<Hit>> hitsPerDocument = new HashMap<Integer, List<Hit>>();
		for (Hit key: hits) {
			List<Hit> hitsInDoc = hitsPerDocument.get(key.doc);
			if (hitsInDoc == null) {
				hitsInDoc = new ArrayList<Hit>();
				hitsPerDocument.put(key.doc, hitsInDoc);
			}
			hitsInDoc.add(key);
		}

		for (List<Hit> l: hitsPerDocument.values()) {
			if (l.size() > 0) {
				Hits hitsInThisDoc = new Hits(searcher, l);
				hitsInThisDoc.copySettingsFrom(this);
				hitsInThisDoc.getContextWords(desiredContextSize, fis);
			}
		}
		currentContextSize = desiredContextSize;
		contextFieldsPropName = new ArrayList<String>(fieldProps);
	}

	/**
	 * Helper method for findContext(). Finds the hits in a single document and adds
	 * context to our contexts array.
	 *
	 * @param hitsInSameDoc the hits in one document
	 * @param firstHitIndex index of the first hit
	 * @param fis forward indices needed for contexts
	 */
	private void findPartOfContext(List<Hit> hitsInSameDoc, int firstHitIndex, List<ForwardIndex> fis) {
		// Find context for the hits in the current document
		Hits hitsObj = new Hits(searcher, hitsInSameDoc);
		hitsObj.copySettingsFrom(this);
		hitsObj.getContextWords(desiredContextSize, fis);

		// Copy the contexts from the temporary Hits object to this one
		for (int i = 0; i < hitsInSameDoc.size(); i++) {
			contexts[firstHitIndex + i] = hitsObj.getHitContext(i);
		}
	}

	/**
	 * Clear any cached concordances so new ones will be created on next call to getConcordance().
	 */
	public synchronized void clearConcordances() {
		concordances = null;
		kwics = null;
	}

	/**
	 * Count occurrences of context words around hit.
	 *
	 * Uses the default contents field for collocations, and the default
	 * sensitivity settings.
	 *
	 * @return the frequency of each occurring token
	 */
	public TokenFrequencyList getCollocations() {
		return getCollocations(null, null);
	}

	/**
	 * Count occurrences of context words around hit.
	 *
	 * @param propName the property to use for the collocations, or null if default
	 * @param ctx query execution context, containing the sensitivity settings
	 *
	 * @return the frequency of each occurring token
	 */
	public synchronized TokenFrequencyList getCollocations(String propName,
			QueryExecutionContext ctx) {
		if (propName == null)
			propName = searcher.getIndexStructure().getMainContentsField().getMainProperty().getName();
		if (ctx == null)
			ctx = searcher.getDefaultExecutionContext(concordanceFieldName);
		ctx = ctx.withProperty(propName);
		findContext(Arrays.asList(ctx.luceneField(false)));
		Map<Integer, Integer> coll = new HashMap<Integer, Integer>();
		for (int j = 0; j < hits.size(); j++) {
			int[] context = contexts[j];

			// Count words
			int contextHitStart = context[CONTEXTS_HIT_START_INDEX];
			int contextRightStart = context[CONTEXTS_RIGHT_START_INDEX];
			int contextLength = context[CONTEXTS_LENGTH_INDEX];
			int indexInContent = CONTEXTS_NUMBER_OF_BOOKKEEPING_INTS;
			for (int i = 0; i < contextLength; i++, indexInContent++) {
				if (i >= contextHitStart && i < contextRightStart)
					continue; // don't count words in hit itself, just around [option..?]
				int w = context[indexInContent];
				Integer n = coll.get(w);
				if (n == null)
					n = 1;
				else
					n++;
				coll.put(w, n);
			}
		}

		// Get the actual words from the sort positions
		boolean caseSensitive = searcher.isDefaultSearchCaseSensitive();
		boolean diacSensitive = searcher.isDefaultSearchDiacriticsSensitive();
		TokenFrequencyList collocations = new TokenFrequencyList(coll.size());
		// TODO: get collocations for multiple contexts?
		Terms terms = searcher.getTerms(contextFieldsPropName.get(0));
		Map<String, Integer> wordFreq = new HashMap<String, Integer>();
		for (Map.Entry<Integer, Integer> e: coll.entrySet()) {
			String word = terms.get(e.getKey());
			if (!diacSensitive) {
				word = StringUtil.removeAccents(word);
			}
			if (!caseSensitive) {
				word = word.toLowerCase();
			}
			// Note that multiple ids may map to the same word (because of sensitivity settings)
			// Here, those groups are merged.
			Integer n = wordFreq.get(word);
			if (n == null) {
				n = 0;
			}
			n += e.getValue();
			wordFreq.put(word, n);
		}

		// Transfer from map to list
		for (Map.Entry<String, Integer> e: wordFreq.entrySet()) {
			collocations.add(new TokenFrequency(e.getKey(), e.getValue()));
		}
		return collocations;
	}

	public boolean hasCapturedGroups() {
		return capturedGroups != null;
	}

	/**
	 * Get the captured group information for this hit, if any.
	 *
	 * The names of the captured groups can be obtained through
	 * the getCapturedGroupNames() method.
	 *
	 * @param hit the hit to get captured group information for
	 * @return the captured group information, or null if none
	 */
	public Span[] getCapturedGroups(Hit hit) {
		if (capturedGroups == null)
			return null;
		return capturedGroups.get(hit);
	}

	/**
	 * Get the captured group name information.
	 *
	 * @return the captured group names, in index order
	 */
	public List<String> getCapturedGroupNames() {
		if (hitQueryContext == null)
			return null;
		return hitQueryContext.getCapturedGroupNames();
	}

	/**
	 * Get the captured group information in map form.
	 *
	 * Relatively slow; use getCapturedGroups() and getCapturedGroupNames()
	 * for a faster alternative.
	 *
	 * @param hit hit to get the captured group map for
	 * @return the captured group information map
	 */
	public Map<String, Span> getCapturedGroupMap(Hit hit) {
		if (capturedGroups == null)
			return null;
		Map<String, Span> result = new TreeMap<String, Span>(); // TreeMap to maintain group ordering
		List<String> names = getCapturedGroupNames();
		Span[] groups = capturedGroups.get(hit);
		for (int i = 0; i < names.size(); i++) {
			result.put(names.get(i), groups[i]);
		}
		return result;
	}

	/**
	 * Returns the searcher object.
	 *
	 * @return the searcher object.
	 */
	public Searcher getSearcher() {
		return searcher;
	}

	/**
	 * Returns the field to use for retrieving concordances.
	 *
	 * @return the field name
	 */
	public String getConcordanceFieldName() {
		return concordanceFieldName;
	}

	/**
	 * Sets the field to use for retrieving concordances.
	 *
	 * @param concordanceFieldName
	 *            the field name
	 */
	public void setConcordanceField(String concordanceFieldName) {
		this.concordanceFieldName = concordanceFieldName;
	}

	/**
	 * Get the field our current concordances were retrieved from
	 *
	 * @return the field name
	 */
	public List<String> getContextFieldPropName() {
		return contextFieldsPropName;
	}

	/**
	 * Retrieve a sublist of hits.
	 *
	 * If toIndex is beyond the last hit, will return a list up to and
	 * including the last hit.
	 *
	 * @param fromIndex first hit to include in the resulting list
	 * @param toIndex first hit not to include in the resulting list
	 * @return the sublist
	 * @deprecated use window()
	 */
	@Deprecated
	public List<Hit> subList(int fromIndex, int toIndex) {
		try {
			ensureHitsRead(toIndex);
		} catch (InterruptedException e) {
			// Thread was interrupted. We may not even have read
			// the first hit in the sublist, so just return an empty list.
			return Collections.emptyList();
		}
		if (toIndex > hits.size())
			toIndex = hits.size();

		// Make sure we get sublist in sort order
		List<Hit> result = new ArrayList<Hit>();
		for (int i = fromIndex; i < toIndex; i++) {
			result.add(get(i));
		}
		return result;
	}

	/**
	 * Get a window into this list of hits.
	 *
	 * Use this if you're displaying part of the resultset, like
	 * in a paging interface. It makes sure BlackLab only works with
	 * the hits you want to display and doesn't do any unnecessary
	 * processing on the other hits.
	 *
	 * HitsWindow includes methods to assist with paging, like figuring
	 * out if there hits before or after the window.
	 *
	 * @param first first hit in the window (0-based)
	 * @param windowSize size of the window
	 * @return the window
	 */
	@SuppressWarnings("deprecation") // we'll make it package-private instead of removing the method
	public HitsWindow window(int first, int windowSize) {
		return new HitsWindow(this, first, windowSize);
	}

	/**
	 * Set the field properties to retrieve context from
	 * @param contextField the field properties
	 */
	public void setContextField(List<String> contextField) {
		this.contextFieldsPropName = contextField == null ? null : new ArrayList<String>(
				contextField);
	}

	/** @return the default maximum number of hits to retrieve. */
	public static int getDefaultMaxHitsToRetrieve() {
		return defaultMaxHitsToRetrieve;
	}

	/** Set the default maximum number of hits to retrieve
	 * @param n the number of hits, or -1 for no limit
	 */
	public static void setDefaultMaxHitsToRetrieve(int n) {
		Hits.defaultMaxHitsToRetrieve = n;
	}

	/** @return the default maximum number of hits to count. */
	public static int getDefaultMaxHitsToCount() {
		return defaultMaxHitsToCount;
	}

	/** Set the default maximum number of hits to count
	 * @param n the number of hits, or -1 for no limit
	 */
	public static void setDefaultMaxHitsToCount(int n) {
		Hits.defaultMaxHitsToCount = n;
	}

	/** @return the maximum number of hits to retrieve. */
	public int getMaxHitsToRetrieve() {
		return maxHitsToRetrieve;
	}

	/** Set the maximum number of hits to retrieve
	 * @param n the number of hits, or -1 for no limit
	 */
	public void setMaxHitsToRetrieve(int n) {
		this.maxHitsToRetrieve = n;
	}

	/** @return the maximum number of hits to count. */
	public int getMaxHitsToCount() {
		return maxHitsToCount;
	}

	/** Set the maximum number of hits to count
	 * @param n the number of hits, or -1 for no limit
	 */
	public void setMaxHitsToCount(int n) {
		this.maxHitsToCount = n;
	}

	/**
	 * Retrieves the KWIC information (KeyWord In Context: left, hit and right context) for
	 * a number of hits in the same document from the ContentStore.
	 *
	 * @param forwardIndex
	 *    Forward index for the words
	 * @param punctForwardIndex
	 *    Forward index for the punctuation
	 * @param attrForwardIndices
	 *    Forward indices for the attributes, or null if none
	 * @param wordsAroundHit
	 *            number of words left and right of hit to fetch
	 * @param kwics
	 *            where to add the KWICs
	 */
	synchronized void makeKwicsSingleDocForwardIndex(ForwardIndex forwardIndex,
			ForwardIndex punctForwardIndex, Map<String, ForwardIndex> attrForwardIndices,
			int wordsAroundHit, Map<Hit, Kwic> kwics) {
		if (hits.size() == 0)
			return;

		// Save existing context so we can restore it afterwards
		int[][] oldContexts = null;
		if (hits.size() > 0 && contexts != null)
			oldContexts = saveContexts();

		// TODO: more efficient to get all contexts with one getContextWords() call!

		// Get punctuation context
		int[][] punctContext = null;
		if (punctForwardIndex != null) {
			getContextWords(wordsAroundHit, Arrays.asList(punctForwardIndex));
			punctContext = saveContexts();
		}
		Terms punctTerms = punctForwardIndex == null ? null : punctForwardIndex.getTerms();

		// Get attributes context
		String[] attrName = null;
		ForwardIndex[] attrFI = null;
		Terms[] attrTerms = null;
		int[][][] attrContext = null;
		if (attrForwardIndices != null) {
			int n = attrForwardIndices.size();
			attrName = new String[n];
			attrFI = new ForwardIndex[n];
			attrTerms = new Terms[n];
			attrContext = new int[n][][];
			int i = 0;
			for (Map.Entry<String, ForwardIndex> e: attrForwardIndices.entrySet()) {
				attrName[i] = e.getKey();
				attrFI[i] = e.getValue();
				attrTerms[i] = attrFI[i].getTerms();
				getContextWords(wordsAroundHit, Arrays.asList(attrFI[i]));
				attrContext[i] = saveContexts();
				i++;
			}
		}

		// Get word context
		if (forwardIndex != null)
			getContextWords(wordsAroundHit, Arrays.asList(forwardIndex));
		Terms terms = forwardIndex == null ? null : forwardIndex.getTerms();

		// Make the concordances from the context
		for (int i = 0; i < hits.size(); i++) {
			Hit h = hits.get(i);
			List<String> tokens = new ArrayList<String>();
			int[] context = contexts[i];
			int contextLength = context[CONTEXTS_LENGTH_INDEX];
			int contextRightStart = context[CONTEXTS_RIGHT_START_INDEX];
			int contextHitStart = context[CONTEXTS_HIT_START_INDEX];
			int indexInContext = CONTEXTS_NUMBER_OF_BOOKKEEPING_INTS;
			for (int j = 0; j < contextLength; j++, indexInContext++) {

				// Add punctuation before word
				// (Applications may choose to ignore punctuation before the first word)
				if (punctTerms == null) {
					// There is no punctuation forward index. Just put a space
					// between every word.
					tokens.add(" ");
				} else
					tokens.add(punctTerms.get(punctContext[i][indexInContext]));

				// Add extra attributes (e.g. lemma, pos)
				if (attrContext != null) {
					for (int k = 0; k < attrContext.length; k++) {
						tokens.add(attrTerms[k].get(attrContext[k][i][indexInContext]));
					}
				}

				// Add word
				if (terms != null)
					tokens.add(terms.get(context[indexInContext]));
				else
					tokens.add(""); // weird, but make sure the numbers add up at the end

			}
			List<String> properties = new ArrayList<String>();
			properties.add(searcher.getConcPunctFI());
			for (int k = 0; k < attrContext.length; k++) {
				properties.add(attrName[k]);
			}
			properties.add(searcher.getConcWordFI());
			Kwic kwic = new Kwic(properties, tokens, contextHitStart, contextRightStart);
			kwics.put(h, kwic);
		}

		if (oldContexts != null) {
			restoreContexts(oldContexts);
		}
	}

	/**
	 * Get context words from the forward index.
	 *
	 * NOTE: not synchronized because only ever called from synchronized methods!
	 *
	 * @param wordsAroundHit how many words of context we want
	 * @param contextSources
	 *            forward indices to get context from
	 */
	private void getContextWords(int wordsAroundHit, List<ForwardIndex> contextSources) {

		int n = hits.size();
		if (n == 0)
			return;
		int[] startsOfSnippets = new int[n];
		int[] endsOfSnippets = new int[n];
		int i = 0;
		for (Hit h: hits) {
			startsOfSnippets[i] = wordsAroundHit >= h.start ? 0 : h.start - wordsAroundHit;
			endsOfSnippets[i] = h.end + wordsAroundHit;
			i++;
		}

		int fiNumber = 0;
		int doc = hits.get(0).doc;
		for (ForwardIndex forwardIndex: contextSources) {
			// Get all the words from the forward index
			List<int[]> words;
			if (forwardIndex != null) {
				// We have a forward index for this field. Use it.
				int fiid = forwardIndex.luceneDocIdToFiid(doc);
				words = forwardIndex.retrievePartsInt(fiid, startsOfSnippets, endsOfSnippets);
			} else {
				throw new RuntimeException("Cannot get context without a forward index");
			}

			// Build the actual concordances
			Iterator<int[]> wordsIt = words.iterator();
			int hitNum = 0;
			if (contexts == null || contexts.length < hits.size()) {
				contexts = new int[hits.size()][];
			}
			for (Hit hit: hits) {
				int[] theseWords = wordsIt.next();

				// Put the concordance in the Hit object
				int firstWordIndex = startsOfSnippets[hitNum];

				if (fiNumber == 0) {
					// Allocate context array and set hit and right start and context length
					contexts[hitNum] = new int[CONTEXTS_NUMBER_OF_BOOKKEEPING_INTS + theseWords.length * contextSources.size()];
					contexts[hitNum][CONTEXTS_HIT_START_INDEX] = hit.start - firstWordIndex;
					contexts[hitNum][CONTEXTS_RIGHT_START_INDEX] = hit.end - firstWordIndex;
					contexts[hitNum][CONTEXTS_LENGTH_INDEX] = theseWords.length;
				}
				// Copy the context we just retrieved into the context array
				int start = fiNumber * theseWords.length + CONTEXTS_NUMBER_OF_BOOKKEEPING_INTS;
				System.arraycopy(theseWords, 0, contexts[hitNum], start, theseWords.length);
				hitNum++;
			}

			fiNumber++;
		}
	}

	/**
	 * Get the context information from the list of hits, so we can
	 * look up a different context but still have access to this one as well.
	 *
	 * NOTE: not synchronized because only ever called from synchronized methods!
	 *
	 * @return the context
	 */
	private int[][] saveContexts() {
		int[][] saved = new int[contexts.length][];
		for (int i = 0; i < contexts.length; i++) {
			saved[i] = Arrays.copyOf(contexts[i], contexts[i].length);
		}
		return saved;
	}

	/**
	 * Put context information into the list of hits.
	 *
	 * NOTE: not synchronized because only ever called from synchronized methods!
	 *
	 * @param saved the context to restore
	 */
	private void restoreContexts(int[][] saved) {
		if (contexts == null || contexts.length != saved.length) {
			contexts = new int[saved.length][];
		}
		for (int i = 0; i < saved.length; i++) {
			if (contexts[i] == null || contexts[i].length != saved[i].length) {
				contexts[i] = new int[saved[i].length];
			}
			System.arraycopy(saved[i], 0, contexts, 0, saved[i].length);
		}
	}

	/**
	 * Retrieves the concordance information (left, hit and right context) for a number of hits in
	 * the same document from the ContentStore.
	 *
	 * NOTE1: it is assumed that all hits in this Hits object are in the same document!
	 * @param fieldName
	 *            Lucene index field to make conc for
	 * @param wordsAroundHit
	 *            number of words left and right of hit to fetch
	 * @param conc
	 *            where to add the concordances
	 * @param hl
	 */
	private synchronized void makeConcordancesSingleDocContentStore(String fieldName, int wordsAroundHit, Map<Hit, Concordance> conc,
			XmlHighlighter hl) {
		if (hits.size() == 0)
			return;
		int doc = hits.get(0).doc;
		int arrayLength = hits.size() * 2;
		int[] startsOfWords = new int[arrayLength];
		int[] endsOfWords = new int[arrayLength];

		// Determine the first and last word of the concordance, as well as the
		// first and last word of the actual hit inside the concordance.
		int startEndArrayIndex = 0;
		for (Hit hit: hits) {
			int hitStart = hit.start;
			int hitEnd = hit.end - 1;

			int start = hitStart - wordsAroundHit;
			if (start < 0)
				start = 0;
			int end = hitEnd + wordsAroundHit;

			startsOfWords[startEndArrayIndex] = start;
			startsOfWords[startEndArrayIndex + 1] = hitStart;
			endsOfWords[startEndArrayIndex] = hitEnd;
			endsOfWords[startEndArrayIndex + 1] = end;

			startEndArrayIndex += 2;
		}

		// Get the relevant character offsets (overwrites the startsOfWords and endsOfWords
		// arrays)
		searcher.getCharacterOffsets(doc, fieldName, startsOfWords, endsOfWords, true);

		// Make all the concordances
		List<Concordance> newConcs = searcher.makeConcordancesFromContentStore(doc, fieldName, startsOfWords,
				endsOfWords, hl);
		for (int i = 0; i < hits.size(); i++) {
			conc.put(hits.get(i), newConcs.get(i));
		}
	}

	/**
	 * Convenience method to get all hits in a single doc from a larger hitset.
	 *
	 * Don't use this for grouping or per-document results as it's relatively inefficient.
	 *
	 * @param docid the doc id to get hits for
	 * @return the list of hits in this doc (if any)
	 */
	public Hits getHitsInDoc(int docid) {
		try {
			ensureAllHitsRead();
		} catch (InterruptedException e) {
			// Interrupted. Just return no hits;
			// client should detect thread was interrupted if it
			// wants to use background threads.
			return new Hits(searcher);
		}
		List<Hit> hitsInDoc = new ArrayList<Hit>();
		for (Hit hit: hits) {
			if (hit.doc == docid)
				hitsInDoc.add(hit);
		}
		Hits result = new Hits(searcher, hitsInDoc);
		result.copySettingsFrom(this);
		return result;
	}

	/**
	 * Return the context(s) for the specified hit number
	 * @param hitNumber which hit we want the context(s) for
	 * @return the context(s)
	 */
	public int[] getHitContext(int hitNumber) {
		return contexts[hitNumber];
	}

	/**
	 * Indicate how to use the forward indices to build concordances.
	 *
	 * @param wordFI FI to use as the text content of the &lt;w/&gt; tags (default "word"; null for no text content)
	 * @param punctFI FI to use as the text content between &lt;w/&gt; tags (default "punct"; null for just a space)
	 * @param attrFI FIs to use as the attributes of the &lt;w/&gt; tags (null for all other FIs)
	 */
	public void setForwardIndexConcordanceParameters(String wordFI, String punctFI,
			Collection<String> attrFI) {
		concWordFI = wordFI;
		concPunctFI = punctFI;
		concAttrFI = attrFI;
	}

	/**
	 * Generate concordances from content store (slower).
	 *
	 * @param hits the hits for which to retrieve concordances
	 * @param contextSize how many words around the hit to retrieve
	 * @param fieldName field to use for building concordances
	 * @return the concordances
	 */
	private Map<Hit, Concordance> retrieveConcordancesFromContentStore(int contextSize, String fieldName) {
		XmlHighlighter hl = new XmlHighlighter(); // used to make fragments well-formed
		hl.setUnbalancedTagsStrategy(searcher.getDefaultUnbalancedTagsStrategy());
		Map<Integer, List<Hit>> hitsPerDocument = perDocumentGroupedHits();
		Map<Hit, Concordance> conc = new HashMap<Hit, Concordance>();
		for (List<Hit> l: hitsPerDocument.values()) {
			Hits hitsInThisDoc = new Hits(searcher, l);
			hitsInThisDoc.copySettingsFrom(this);
			hitsInThisDoc.makeConcordancesSingleDocContentStore(fieldName, contextSize, conc, hl);
		}
		return conc;
	}

	/**
	 * Group hits in a map per document. Used by the retrieveConcordances methods.
	 *
	 * @param hits the hits to group.
	 * @return the grouped hits
	 */
	private Map<Integer, List<Hit>> perDocumentGroupedHits() {
		// Group hits per document
		Map<Integer, List<Hit>> hitsPerDocument = new HashMap<Integer, List<Hit>>();
		for (Hit key: hits) {
			List<Hit> hitsInDoc = hitsPerDocument.get(key.doc);
			if (hitsInDoc == null) {
				hitsInDoc = new ArrayList<Hit>();
				hitsPerDocument.put(key.doc, hitsInDoc);
			}
			hitsInDoc.add(key);
		}
		return hitsPerDocument;
	}

	/**
	 * Are we making concordances using the forward index (true) or using
	 * the content store (false)? Forward index is more efficient but returns
	 * concordances that don't include XML tags.
	 *
	 * @return true iff we use the forward index for making concordances.
	 */
	public ConcordanceType getConcordanceType() {
		return concsType;
	}

	/**
	 * Do we want to retrieve concordances from the forward index or from the
	 * content store? Forward index is more efficient but doesn't exactly reproduces the
	 * original XML.
	 *
	 * The default type can be set by calling Searcher.setDefaultConcordanceType().
	 *
	 * @param type the type of concordances to make
	 */
	public void setConcordanceType(ConcordanceType type) {
		this.concsType = type;
	}

}<|MERGE_RESOLUTION|>--- conflicted
+++ resolved
@@ -437,20 +437,11 @@
 				termContexts.put(term, TermContext.build(reader.getContext(), term, true));
 			}
 
-<<<<<<< HEAD
 			currentSourceSpans = null;
 			atomicReaderContexts = reader == null ? null : reader.leaves();
 			atomicReaderContextIndex = -1;
+			hitQueryContext = new HitQueryContext(); // to keep track of captured groups, etc.
 			//sourceSpans = BLSpansWrapper.optWrap(spanQuery.getSpans(srw != null ? srw.getContext() : null, srw != null ? srw.getLiveDocs() : null, termContexts));
-=======
-			sourceSpans = BLSpansWrapper.optWrap(spanQuery.getSpans(srw != null ? srw.getContext() : null,
-					srw != null ? srw.getLiveDocs() : null, termContexts));
-			hitQueryContext = new HitQueryContext(sourceSpans); // to keep track of captured groups, etc.
-			sourceSpans.setHitQueryContext(hitQueryContext); // let captured groups register themselves
-			if (hitQueryContext.numberOfCapturedGroups() > 0) {
-				capturedGroups = new HashMap<Hit, Span[]>();
-			}
->>>>>>> 7cad6205
 		} catch (IOException e) {
 			throw new RuntimeException(e);
 		}
@@ -610,6 +601,20 @@
 								}
 								currentSourceSpans = BLSpansWrapper.optWrap(spanQuery.getSpans(null, null, termContexts));
 							}
+
+							// Update the hit query context with our new spans,
+							// and notify the spans of the hit query context
+							// (TODO: figure out if we need to call setHitQueryContext()
+							//    for each segment or not; if it's just about capture groups
+							//    registering themselves, we only need that for the first Spans.
+							//    But it's probably required for backreferences, etc. anyway,
+							//    and there won't be that many segments, so it's probably ok)
+							hitQueryContext.setSpans(currentSourceSpans);
+							currentSourceSpans.setHitQueryContext(hitQueryContext); // let captured groups register themselves
+							if (capturedGroups == null && hitQueryContext.numberOfCapturedGroups() > 0) {
+								capturedGroups = new HashMap<Hit, Span[]>();
+							}
+
 						}
 
 						// Advance to next hit
@@ -634,20 +639,15 @@
 					}
 					maxHitsRetrieved = maxHitsToRetrieve >= 0 && hits.size() >= maxHitsToRetrieve;
 					if (!maxHitsRetrieved) {
-<<<<<<< HEAD
-						Hit h = currentSourceSpans.getHit();
+						Hit hit = currentSourceSpans.getHit();
 						//System.out.println("doc: " + h.doc + " + " + currentDocBase + " = " + (h.doc + currentDocBase));
-						h.doc += currentDocBase;
-						hits.add(h);
-=======
-						Hit hit = sourceSpans.getHit();
-						hits.add(hit);
+						hit.doc += currentDocBase;
 						if (capturedGroups != null) {
 							Span[] groups = new Span[hitQueryContext.numberOfCapturedGroups()];
 							hitQueryContext.getCapturedGroups(groups);
 							capturedGroups.put(hit, groups);
 						}
->>>>>>> 7cad6205
+						hits.add(hit);
 					}
 				}
 			} catch (IOException e) {
